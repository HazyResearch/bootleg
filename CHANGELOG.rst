--- conflicted
+++ resolved
@@ -1,8 +1,6 @@
 Unreleased 1.0.2dev0
 ---------------------
 
-<<<<<<< HEAD
-=======
 Added
 ^^^^^^
 * Support for ``min_alias_len`` to ``extract_mentions`` and the ``BootlegAnnotator``.
@@ -16,7 +14,6 @@
 ^^^^^^^
 * Corrected ``fit_to_profile`` to rebuild the title embeddings for the new entities.
 
->>>>>>> 8b216e62
 1.0.1 - 2021-03-22
 -------------------
 
