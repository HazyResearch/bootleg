--- conflicted
+++ resolved
@@ -119,11 +119,8 @@
     title_map,
     entity_profile: EntityProfile = None,
     abbr: bool = False,
-<<<<<<< HEAD
     add_type: bool = True,
     add_kg: bool = False,
-=======
->>>>>>> 09b20092
 ):
     """Loads a jsonl file and joins with the results from dump_preds"""
     num_lines = sum(1 for _ in open(orig_file))
@@ -131,7 +128,6 @@
     rows = []
     with jsonlines.open(orig_file) as f:
         for line in tqdm(f, total=num_lines):
-<<<<<<< HEAD
             sub_rows = score_line(
                 line, abbr, preds, title_map, entity_profile, add_type, add_kg
             )
@@ -221,11 +217,6 @@
                 res[f"kg_pred"] = connected_pairs_pred
         rows.append(res)
     return rows
-=======
-            sub_rows = score_line(line, abbr, preds, title_map, entity_profile)
-            rows.extend(sub_rows)
-    return pd.DataFrame(rows)
->>>>>>> 09b20092
 
 
 def score_line(line, abbr, preds, title_map, entity_profile):
