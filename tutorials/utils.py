import os
from collections import defaultdict

import jsonlines
import numpy as np
import pandas as pd
import tagme
import ujson
from tqdm import tqdm

pd.options.display.max_colwidth = 500

from bootleg.symbols.constants import *


def load_train_data(
    train_file, title_map, cands_map=None, type_symbols=None, kg_symbols=None
):
    """Loads a jsonl file and creates a pandas DataFrame. Adds candidates, types, and KGs if available."""
    if cands_map is None:
        cands_map = {}
    if type_symbols is None:
        type_symbols = []
    if kg_symbols is None:
        kg_symbols = []
    num_lines = sum(1 for _ in open(train_file))
    rows = []
    with jsonlines.open(train_file) as f:
        for line in tqdm(f, total=num_lines):
            gold_qids = line["qids"]
            # for each alias, append a row in the merged result table
            for alias_idx in range(len(gold_qids)):
                res = {
                    "sentence": line["sentence"],
                    "sent_idx": line["sent_idx_unq"],
                    "aliases": line["aliases"],
                    "span": line["spans"][alias_idx],
                    "slices": line.get("slices", {}),
                    "alias": line["aliases"][alias_idx],
                    "alias_idx": alias_idx,
                    "is_gold_label": line["gold"][alias_idx],
                    "gold_qid": gold_qids[alias_idx],
                    "gold_title": title_map[gold_qids[alias_idx]]
                    if gold_qids[alias_idx] != "Q-1"
                    else "Q-1",
                    "all_gold_qids": gold_qids,
                    "gold_label_aliases": [
                        al
                        for i, al in enumerate(line["aliases"])
                        if line["gold"][i] is True
                    ],
                    "all_is_gold_labels": line["gold"],
                    "all_spans": line["spans"],
                }
                slices = []
                if "slices" in line:
                    for sl_name in line["slices"]:
                        if (
                            str(alias_idx) in line["slices"][sl_name]
                            and line["slices"][sl_name][str(alias_idx)] > 0.5
                        ):
                            slices.append(sl_name)
                res["slices"] = slices
                if len(cands_map) > 0:
                    res["cand_names"] = [
                        title_map[q[0]]
                        for i, q in enumerate(cands_map[line["aliases"][alias_idx]])
                    ]
                    res["cand_qids"] = [
                        q[0]
                        for i, q in enumerate(cands_map[line["aliases"][alias_idx]])
                    ]
                for type_sym in type_symbols:
                    type_nm = os.path.basename(os.path.splitext(type_sym.type_file)[0])
                    gold_types = type_sym.get_types(gold_qids[alias_idx])
                    res[f"{type_nm}_gld"] = gold_types
                for kg_sym in kg_symbols:
                    kg_nm = os.path.basename(os.path.splitext(kg_sym.kg_adj_file)[0])
                    connected_pairs_gld = []
                    for alias_idx2 in range(len(gold_qids)):
                        if kg_sym.is_connected(
                            gold_qids[alias_idx], gold_qids[alias_idx2]
                        ):
                            connected_pairs_gld.append(gold_qids[alias_idx2])
                    res[f"{kg_nm}_gld"] = connected_pairs_gld
                rows.append(res)
    return pd.DataFrame(rows)


def load_title_map(entity_dir, entity_mapping_dir="entity_mappings"):
    return ujson.load(
        open(os.path.join(entity_dir, entity_mapping_dir, "qid2title.json"))
    )


def load_cand_map(entity_dir, alias_map_file, entity_mapping_dir="entity_mappings"):
    return ujson.load(
        open(os.path.join(entity_dir, entity_mapping_dir, alias_map_file))
    )


def load_predictions(file):
    lines = {}
    with jsonlines.open(file) as f:
        for line in f:
            lines[line["sent_idx_unq"]] = line
    return lines


def score_predictions(
    orig_file, pred_file, title_map, cands_map=None, type_symbols=None, kg_symbols=None
):
    """Loads a jsonl file and joins with the results from dump_preds"""
    if cands_map is None:
        cands_map = {}
    if type_symbols is None:
        type_symbols = []
    if kg_symbols is None:
        kg_symbols = []
    num_lines = sum(1 for line in open(orig_file))
    preds = load_predictions(pred_file)
    correct = 0
    total = 0
    rows = []
    with jsonlines.open(orig_file) as f:
        for line in tqdm(f, total=num_lines):
            sent_idx = line["sent_idx_unq"]
            gold_qids = line["qids"]
            pred_qids = preds[sent_idx]["qids"]
            assert len(gold_qids) == len(
                pred_qids
            ), "Gold and pred QIDs have different lengths"
            correct += np.sum(
                [
                    gold_qid == pred_qid
                    for gold_qid, pred_qid in zip(gold_qids, pred_qids)
                ]
            )
            total += len(gold_qids)
            # for each alias, append a row in the merged result table
            for alias_idx in range(len(gold_qids)):
                res = {
                    "sentence": line["sentence"],
                    "sent_idx": line["sent_idx_unq"],
                    "aliases": line["aliases"],
                    "span": line["spans"][alias_idx],
                    "slices": line.get("slices", {}),
                    "alias": line["aliases"][alias_idx],
                    "alias_idx": alias_idx,
                    "is_gold_label": line["gold"][alias_idx],
                    "gold_qid": gold_qids[alias_idx],
                    "pred_qid": pred_qids[alias_idx],
                    "gold_title": title_map[gold_qids[alias_idx]]
                    if gold_qids[alias_idx] != "Q-1"
                    else "Q-1",
                    "pred_title": title_map.get(pred_qids[alias_idx], "CouldnotFind")
                    if pred_qids[alias_idx] != "NC"
                    else "NC",
                    "all_gold_qids": gold_qids,
                    "all_pred_qids": pred_qids,
                    "gold_label_aliases": [
                        al
                        for i, al in enumerate(line["aliases"])
                        if line["gold"][i] is True
                    ],
                    "all_is_gold_labels": line["gold"],
                    "all_spans": line["spans"],
                }
                slices = []
                if "slices" in line:
                    for sl_name in line["slices"]:
                        if (
                            str(alias_idx) in line["slices"][sl_name]
                            and line["slices"][sl_name][str(alias_idx)] > 0.5
                        ):
                            slices.append(sl_name)
                res["slices"] = slices
                if len(cands_map) > 0:
                    res["cands"] = [
                        tuple(
                            [
                                title_map[q[0]],
                                preds[sent_idx]["cand_probs"][alias_idx][i],
                            ]
                        )
                        for i, q in enumerate(cands_map[line["aliases"][alias_idx]])
                    ]
                for type_sym in type_symbols:
                    type_nm = os.path.basename(os.path.splitext(type_sym.type_file)[0])
                    gold_types = type_sym.get_types(gold_qids[alias_idx])
                    pred_types = type_sym.get_types(pred_qids[alias_idx])
                    res[f"{type_nm}_gld"] = gold_types
                    res[f"{type_nm}_pred"] = pred_types
                for kg_sym in kg_symbols:
                    kg_nm = os.path.basename(os.path.splitext(kg_sym.kg_adj_file)[0])
                    connected_pairs_gld = []
                    connected_pairs_pred = []
                    for alias_idx2 in range(len(gold_qids)):
                        if kg_sym.is_connected(
                            gold_qids[alias_idx], gold_qids[alias_idx2]
                        ):
                            connected_pairs_gld.append(gold_qids[alias_idx2])
                        if kg_sym.is_connected(
                            pred_qids[alias_idx], pred_qids[alias_idx2]
                        ):
                            connected_pairs_pred.append(pred_qids[alias_idx2])
                    res[f"{kg_nm}_gld"] = connected_pairs_gld
                    res[f"{kg_nm}_pred"] = connected_pairs_pred
                rows.append(res)
    return pd.DataFrame(rows)


def load_mentions(file):
    lines = []
    with jsonlines.open(file) as f:
        for line in f:
            new_line = {
<<<<<<< HEAD
                'sentence': line['sentence'],
                'aliases': line.get('aliases', []),
                'spans': line.get('spans', [])
=======
                "sentence": line["sentence"],
                "aliases": line.get("aliases", []),
                "spans": line.get("spans", []),
>>>>>>> 95f6ba74
            }
            lines.append(new_line)
    return pd.DataFrame(lines)


import requests


def enwiki_title_to_wikidata_id(title: str) -> str:
    protocol = "https"
    base_url = "en.wikipedia.org/w/api.php"
    params = f"action=query&prop=pageprops&format=json&titles={title}"
    url = f"{protocol}://{base_url}?{params}"
    response = requests.get(url)
    json = response.json()
    for pages in json["query"]["pages"].values():
        wikidata_id = pages["pageprops"]["wikibase_item"]
    return wikidata_id


def tagme_annotate(in_file, out_file, threshold=0.1):
    with jsonlines.open(in_file) as f_in, jsonlines.open(out_file, "w") as f_out:
        for line in f_in:
            aliases = []
            spans = []
            qids = []
            probs = []
            text = line["sentence"]
            text_spans = text.split()
            text_span_indices = []
            total_len = 0

            # get word boundaries for converting char spans to word spans
            for i, t in enumerate(text_spans):
                text_span_indices.append(total_len)
                total_len += len(t) + 1
            lunch_annotations = tagme.annotate(text)

            # as the threshold increases, the precision increases, but the recall decreases
            for ann in lunch_annotations.get_annotations(threshold):
                mention = ann.mention
                try:
                    qid = enwiki_title_to_wikidata_id(ann.entity_title)
                except:
                    print(f"No wikidata id found for {ann.entity_title}")
                    continue
                span_start = text_span_indices.index(ann.begin)
                try:
                    span_end = text_span_indices.index(ann.end + 1)
                except:
                    span_end = len(text_spans)
                aliases.append(mention)
                spans.append([span_start, span_end])
                qids.append(qid)
                probs.append(ann.score)

            line["aliases"] = aliases
            line["qids"] = qids
            line["spans"] = spans
            line["probs"] = probs
            line["gold"] = [True for _ in aliases]
            f_out.write(line)


# modified from https://github.com/facebookresearch/BLINK/blob/master/elq/vcg_utils/measures.py
def entity_linking_tp_with_overlap(gold, predicted, ignore_entity=False):
    """
    Partially adopted from: https://github.com/UKPLab/starsem2018-entity-linking
    Counts weak and strong matches
    :param gold:
    :param predicted:
    :return:
    >>> entity_linking_tp_with_overlap([('Q7366', 14, 18), ('Q780394', 19, 35)], [('Q7366', 14, 16), ('Q780394', 19, 35)])
    2, 1
    >>> entity_linking_tp_with_overlap([('Q7366', 14, 18), ('Q780394', 19, 35)], [('Q7366', 14, 16)])
    1, 0
    >>> entity_linking_tp_with_overlap([(None, 14, 18), ('Q780394', 19, 35)], [('Q7366', 14, 16)])
    0, 0
    >>> entity_linking_tp_with_overlap([(None, 14, 18), (None, )], [(None,)])
    1, 0
    >>> entity_linking_tp_with_overlap([('Q7366', ), ('Q780394', )], [('Q7366', 14, 16)])
    1, 0
    >>> entity_linking_tp_with_overlap([], [('Q7366', 14, 16)])
    0, 0
    """
    if not gold or not predicted:
        return 0, 0
    # Add dummy spans, if no spans are given, everything is overlapping per default
    if any(len(e) != 3 for e in gold):
        gold = [(e[0], 0, 1) for e in gold]
        predicted = [(e[0], 0, 1) for e in predicted]
    # Replace None KB ids with empty strings
    gold = [("",) + e[1:] if e[0] is None else e for e in gold]
    predicted = [("",) + e[1:] if e[0] is None else e for e in predicted]

    # ignore_entity for computing mention precision and recall without the entity prediction
    if ignore_entity:
        gold = [("",) + e[1:] for e in gold]
        predicted = [("",) + e[1:] for e in predicted]

    gold = sorted(gold, key=lambda x: x[2])
    predicted = sorted(predicted, key=lambda x: x[2])

    # tracks weak matches
    lcs_matrix_weak = np.zeros((len(gold), len(predicted)), dtype=np.int16)
    # tracks strong matches
    lcs_matrix_strong = np.zeros((len(gold), len(predicted)), dtype=np.int16)
    for g_i in range(len(gold)):
        for p_i in range(len(predicted)):
            gm = gold[g_i]
            pm = predicted[p_i]

            # increment lcs_matrix_weak
            if not (gm[1] >= pm[2] or pm[1] >= gm[2]) and (
                gm[0].lower() == pm[0].lower()
            ):
                if g_i == 0 or p_i == 0:
                    lcs_matrix_weak[g_i, p_i] = 1
                else:
                    lcs_matrix_weak[g_i, p_i] = 1 + lcs_matrix_weak[g_i - 1, p_i - 1]
            else:
                if g_i == 0 and p_i == 0:
                    lcs_matrix_weak[g_i, p_i] = 0
                elif g_i == 0 and p_i != 0:
                    lcs_matrix_weak[g_i, p_i] = max(0, lcs_matrix_weak[g_i, p_i - 1])
                elif g_i != 0 and p_i == 0:
                    lcs_matrix_weak[g_i, p_i] = max(lcs_matrix_weak[g_i - 1, p_i], 0)
                elif g_i != 0 and p_i != 0:
                    lcs_matrix_weak[g_i, p_i] = max(
                        lcs_matrix_weak[g_i - 1, p_i], lcs_matrix_weak[g_i, p_i - 1]
                    )

            # increment lcs_matrix_strong
            if (gm[1] == pm[1] and pm[2] == gm[2]) and (gm[0].lower() == pm[0].lower()):
                if g_i == 0 or p_i == 0:
                    lcs_matrix_strong[g_i, p_i] = 1
                else:
                    lcs_matrix_strong[g_i, p_i] = (
                        1 + lcs_matrix_strong[g_i - 1, p_i - 1]
                    )
            else:
                if g_i == 0 and p_i == 0:
                    lcs_matrix_strong[g_i, p_i] = 0
                elif g_i == 0 and p_i != 0:
                    lcs_matrix_strong[g_i, p_i] = max(
                        0, lcs_matrix_strong[g_i, p_i - 1]
                    )
                elif g_i != 0 and p_i == 0:
                    lcs_matrix_strong[g_i, p_i] = max(
                        lcs_matrix_strong[g_i - 1, p_i], 0
                    )
                elif g_i != 0 and p_i != 0:
                    lcs_matrix_strong[g_i, p_i] = max(
                        lcs_matrix_strong[g_i - 1, p_i], lcs_matrix_strong[g_i, p_i - 1]
                    )

    weak_match_count = lcs_matrix_weak[len(gold) - 1, len(predicted) - 1]
    strong_match_count = lcs_matrix_strong[len(gold) - 1, len(predicted) - 1]
    return weak_match_count, strong_match_count


def convert_line_tuple(line):
    qids = line["qids"]
    spans = line["spans"]
    pairs = zip(qids, spans)
    pairs = [(pair[0], pair[1][0], pair[1][1]) for pair in pairs]
    return pairs


# modified from https://github.com/facebookresearch/BLINK
def compute_metrics(pred_file, gold_file, md_step_only=False, threshold=0.0):
    # align by sentence index
    pred_results = {}
    with jsonlines.open(pred_file) as f:
        for line in f:
            pred_results[line["sent_idx_unq"]] = line

    gold_results = {}
    with jsonlines.open(gold_file) as f:
        for line in f:
            gold_results[line["sent_idx_unq"]] = line

    assert len(pred_results) == len(
        gold_results
    ), f"{len(pred_results)} {len(gold_results)}"

    num_mentions_actual = 0
    num_mentions_pred = 0
    weak_match_total = 0
    strong_match_total = 0
    errors = []
    for sent_idx in pred_results:
        gold_line = gold_results[sent_idx]
        pred_line = pred_results[sent_idx]
        pred_triples = convert_line_tuple(pred_results[sent_idx])
        gold_triples = convert_line_tuple(gold_results[sent_idx])

        # filter out triples below the threshold
        if len(pred_triples) > 0 and "probs" in pred_line:
            assert len(pred_triples) == len(pred_line["probs"])
            pred_triples = [
                pt
                for (pt, prob) in zip(pred_triples, pred_line["probs"])
                if prob > threshold
            ]

        weak_match_count, strong_match_count = entity_linking_tp_with_overlap(
            pred_triples, gold_triples, ignore_entity=md_step_only
        )

        num_mentions_actual += len(gold_triples)
        num_mentions_pred += len(pred_triples)
        weak_match_total += weak_match_count
        strong_match_total += strong_match_count
        if weak_match_count != len(gold_triples) or weak_match_count != len(
            pred_triples
        ):
            pred_qids = [p[0] for p in pred_triples]
            pred_spans = [[p[1], p[2]] for p in pred_triples]
            pred_probs = []
            if "probs" in pred_line:
                pred_probs = [p for p in pred_line["probs"] if p > threshold]
                assert len(pred_qids) == len(pred_probs)
            errors.append(
                {
                    "sent_idx": sent_idx,
                    "text": gold_line["sentence"],
                    "gold_aliases": gold_line["aliases"],
                    "gold_qids": gold_line["qids"],
                    "gold_spans": gold_line["spans"],
                    "pred_aliases": pred_line["aliases"],
                    "pred_qids": pred_qids,
                    "pred_spans": pred_spans,
                    "pred_probs": pred_probs,
                }
            )

    print("WEAK MATCHING")
    precision = weak_match_total / num_mentions_pred
    recall = weak_match_total / num_mentions_actual
    print(f"precision = {weak_match_total} / {num_mentions_pred} = {precision}")
    print(f"recall = {weak_match_total} / {num_mentions_actual} = {recall}")
    print(f"f1 = {precision*recall*2/(precision+recall)}")

    print("\nEXACT MATCHING")
    precision = strong_match_total / num_mentions_pred
    recall = strong_match_total / num_mentions_actual
    print(f"precision = {strong_match_total} / {num_mentions_pred} = {precision}")
    print(f"recall = {strong_match_total} / {num_mentions_actual} = {recall}")
    print(f"f1 = {precision*recall*2/(precision+recall)}")

    return pd.DataFrame(errors)<|MERGE_RESOLUTION|>--- conflicted
+++ resolved
@@ -215,15 +215,9 @@
     with jsonlines.open(file) as f:
         for line in f:
             new_line = {
-<<<<<<< HEAD
-                'sentence': line['sentence'],
-                'aliases': line.get('aliases', []),
-                'spans': line.get('spans', [])
-=======
                 "sentence": line["sentence"],
                 "aliases": line.get("aliases", []),
                 "spans": line.get("spans", []),
->>>>>>> 95f6ba74
             }
             lines.append(new_line)
     return pd.DataFrame(lines)
