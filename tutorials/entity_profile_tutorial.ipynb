{
 "cells": [
  {
   "cell_type": "code",
   "execution_count": 1,
   "metadata": {},
   "outputs": [
    {
     "data": {
      "text/html": [
       "<style>.container { width:90% !important; }</style>"
      ],
      "text/plain": [
       "<IPython.core.display.HTML object>"
      ]
     },
     "metadata": {},
     "output_type": "display_data"
    }
   ],
   "source": [
    "%load_ext autoreload\n",
    "%autoreload 2\n",
    "from IPython.core.display import display, HTML\n",
    "display(HTML(\"<style>.container { width:90% !important; }</style>\"))"
   ]
  },
  {
   "cell_type": "code",
   "execution_count": 2,
   "metadata": {},
   "outputs": [],
   "source": [
    "from pathlib import Path\n",
    "import ujson, os\n",
    "from tqdm import tqdm\n",
    "from bootleg.symbols.entity_profile import EntityProfile"
   ]
  },
  {
   "cell_type": "markdown",
   "metadata": {},
   "source": [
    "# Entity Profile Tutorial\n",
    "\n",
    "In this tutorial, we will show you how to modify and interact with our entity metadata."
   ]
  },
  {
   "cell_type": "markdown",
   "metadata": {},
   "source": [
    "### Requirements\n",
    "\n",
    "You will need to download the following files for this notebook:\n",
    "- Pretrained Bootleg uncased model and config [here](https://bootleg-data.s3-us-west-2.amazonaws.com/models/lateset/bootleg_uncased.tar.gz).\n",
    "- Entity data [here](https://bootleg-data.s3-us-west-2.amazonaws.com/data/lateset/entity_db.tar.gz)\n",
    "\n",
    "For convenience, you can run the commands below (from the root directory of the repo) to download all the above files and unpack them to `models` and `data` directories. It will take several minutes to download all the files.\n",
    "\n",
    "```\n",
    "    bash tutorials/download_model.sh uncased\n",
    "    bash tutorials/download_data.sh\n",
    "```\n"
   ]
  },
  {
   "cell_type": "markdown",
   "metadata": {},
   "source": [
    "### Load up the entity profile\n",
    "Inside the cache directory is\n",
    "* entity_mappings: where aliases and entity information is stored. We also have the original unfiltered alias to candidate mapping we used for training on Wikipedia. For all other uses, we use the alias to candidate map called `alias2qids.json`, with higher quality aliases.\n",
    "* type_mappings: where type information is stored. There will be one subfolder per type system. In the `wiki` subfolder, we have a mapping from Wikidata title to Wikidata QID for the types. The `relations` subfolder is where we keep our relationship types and treat them as types in our model.\n",
    "* kg_mappings: where kg information is stored\n",
    "\n",
    "When we load a entity profile, we can put it in `edit_mode` to allow us to make changes. Don't forget to set that flag below to edit.\n",
    "\n",
    "See our read the docs [here](https://bootleg.readthedocs.io/en/latest/gettingstarted/entity_profile.html) for more information on our entity profiles."
   ]
  },
  {
   "cell_type": "code",
   "execution_count": 4,
   "metadata": {},
   "outputs": [
    {
     "name": "stdout",
     "output_type": "stream",
     "text": [
      "entity_mappings\n",
<<<<<<< HEAD
      "    alias2qids_unfiltered.json\n",
      "    qid2eid.json\n",
      "    alias2id_unfiltered.json\n",
      "    alias2id.json\n",
      "    qid2title.json\n",
      "    qid2desc.json\n",
      "    alias2qids.json\n",
      "    qid2cnt.json\n",
=======
      "    qid2eid.json\n",
      "    qid2title.json\n",
      "    alias2qids.json\n",
      "    alias2id_filtered.json\n",
>>>>>>> 09b20092
      "    config.json\n",
      "kg_mappings\n",
      "    qid2relations.json\n",
      "    config.json\n",
      "    kg_adj.txt\n",
      "    relation_vocab.json\n",
      "type_mappings\n",
      "    relations\n",
      "        config.json\n",
      "        type_vocab.json\n",
      "        qid2typeids.json\n",
      "        qid2typenames.json\n",
      "    hyena\n",
      "        config.json\n",
      "        type_vocab.json\n",
      "        qid2typeids.json\n",
      "        qid2typenames.json\n",
      "    hyena_coarse\n",
      "        config.json\n",
      "        qid2typenames.json\n",
      "        qid2typeids.json\n",
      "        type_vocab.json\n",
      "    wiki\n",
      "        qid2typeids.json\n",
      "        qid2typenames.json\n",
      "        type_vocab.json\n",
      "        config.json\n",
      "        type_vocab_to_wikidataqid.json\n"
     ]
    }
   ],
   "source": [
    "# MODIFY THE PATH TO THE DOWNLOADED ENTITY_DB DATA. I saved mine in ../tutorial_data\n",
    "entity_profile_cache = Path(\"../tutorial_data/data/entity_db\")\n",
    "# Print out directory structure\n",
    "for fold in entity_profile_cache.iterdir():\n",
    "    # Skip showing our prep directory as that's used when loading a model\n",
    "    if fold.name in [\"prep\"]:\n",
    "        continue\n",
    "    print(fold.name)\n",
    "    for sub_file in fold.iterdir():\n",
    "        print(\"   \", sub_file.name)\n",
    "        if sub_file.is_dir():\n",
    "            for subsub_file in sub_file.iterdir():\n",
    "                print(\"       \", subsub_file.name)"
   ]
  },
  {
   "cell_type": "markdown",
   "metadata": {},
   "source": [
    "We call `load_from_cache` to load in a profile. If you only want to modify or edit only type information or only kg information, we provide flags to turn off loading some data. In particular, the `no_kg` flag turns off KG information, `no_type` flag turns off type information, and `type_systems_to_load` will specify which types system subfolders to load (`None` means load all).\n",
    "\n",
    "**Note** that if you do not load up a subset of metadata, you cannot add, remove, or otherwise examine that data. If you set `no_kg = True`, for example, you can't add a new KG connection. This also means if you call `save`, that metadata will not be saved. "
   ]
  },
  {
   "cell_type": "code",
   "execution_count": 5,
   "metadata": {},
   "outputs": [
    {
     "name": "stdout",
     "output_type": "stream",
     "text": [
      "Loading Entity Symbols\n"
     ]
    },
    {
     "name": "stderr",
     "output_type": "stream",
     "text": [
<<<<<<< HEAD
      "Building edit mode objs: 100%|██████████| 15202497/15202497 [00:35<00:00, 426688.99it/s]\n"
=======
      "Building edit mode objs: 100%|██████████| 15290555/15290555 [00:38<00:00, 401372.40it/s]\n"
>>>>>>> 09b20092
     ]
    },
    {
     "name": "stdout",
     "output_type": "stream",
     "text": [
      "Loading Type Symbols from ../tutorial_data/data/entity_db/type_mappings/relations\n"
     ]
    },
    {
     "name": "stderr",
     "output_type": "stream",
     "text": [
<<<<<<< HEAD
      "Building edit mode objs: 100%|██████████| 5832699/5832699 [00:14<00:00, 392426.26it/s]\n"
=======
      "Building edit mode objs: 100%|██████████| 5832699/5832699 [00:15<00:00, 385409.98it/s]\n"
>>>>>>> 09b20092
     ]
    },
    {
     "name": "stdout",
     "output_type": "stream",
     "text": [
      "Loading Type Symbols from ../tutorial_data/data/entity_db/type_mappings/hyena\n"
     ]
    },
    {
     "name": "stderr",
     "output_type": "stream",
     "text": [
<<<<<<< HEAD
      "Building edit mode objs: 100%|██████████| 5832699/5832699 [00:13<00:00, 433854.27it/s]\n"
=======
      "Building edit mode objs: 100%|██████████| 5832699/5832699 [00:14<00:00, 391065.98it/s]\n"
>>>>>>> 09b20092
     ]
    },
    {
     "name": "stdout",
     "output_type": "stream",
     "text": [
      "Loading Type Symbols from ../tutorial_data/data/entity_db/type_mappings/hyena_coarse\n"
     ]
    },
    {
     "name": "stderr",
     "output_type": "stream",
     "text": [
<<<<<<< HEAD
      "Building edit mode objs: 100%|██████████| 5832699/5832699 [00:03<00:00, 1718610.98it/s]\n"
=======
      "Building edit mode objs: 100%|██████████| 5832699/5832699 [00:03<00:00, 1854201.41it/s]\n"
>>>>>>> 09b20092
     ]
    },
    {
     "name": "stdout",
     "output_type": "stream",
     "text": [
      "Loading Type Symbols from ../tutorial_data/data/entity_db/type_mappings/wiki\n"
     ]
    },
    {
     "name": "stderr",
     "output_type": "stream",
     "text": [
<<<<<<< HEAD
      "Building edit mode objs: 100%|██████████| 5832699/5832699 [00:06<00:00, 847543.59it/s]\n"
=======
      "Building edit mode objs: 100%|██████████| 5832699/5832699 [00:06<00:00, 837928.04it/s]\n"
>>>>>>> 09b20092
     ]
    },
    {
     "name": "stdout",
     "output_type": "stream",
     "text": [
      "Loading KG Symbols\n"
     ]
    },
    {
     "name": "stderr",
     "output_type": "stream",
     "text": [
<<<<<<< HEAD
      "Checking relations and building edit mode objs: 100%|██████████| 5832699/5832699 [01:30<00:00, 64385.29it/s] "
=======
      "Checking relations and building edit mode objs: 100%|██████████| 5832699/5832699 [01:30<00:00, 64691.41it/s] "
>>>>>>> 09b20092
     ]
    },
    {
     "name": "stdout",
     "output_type": "stream",
     "text": [
<<<<<<< HEAD
      "Loaded full ep in 483.0114130973816\n"
=======
      "Loaded full ep in 490.8939061164856\n"
>>>>>>> 09b20092
     ]
    },
    {
     "name": "stderr",
     "output_type": "stream",
     "text": [
      "\n"
     ]
    },
    {
     "data": {
      "text/plain": [
       "'\\nep = EntityProfile.load_from_cache(entity_profile_cache, edit_mode=True, verbose=True, no_kg=True, type_systems_to_load=[\"wiki\"])\\nprint(f\"Loaded full ep without KG and only wikidata type in {time.time() - st}\")\\n'"
      ]
     },
     "execution_count": 5,
     "metadata": {},
     "output_type": "execute_result"
    }
   ],
   "source": [
    "import time\n",
    "st = time.time()\n",
    "# Load up ALL profile data - don't forget to set edit_mode = True\n",
    "# As edit_mode triggers the profile to build some index structures for fast editing, the loading takes a few minutes for all of wiki\n",
    "ep = EntityProfile.load_from_cache(entity_profile_cache, edit_mode=True, verbose=True)\n",
    "print(f\"Loaded full ep in {time.time() - st}\")\n",
    "st = time.time()\n",
    "\n",
    "# Load up NO KG information\n",
    "'''\n",
    "ep = EntityProfile.load_from_cache(entity_profile_cache, edit_mode=True, verbose=True, no_kg=True)\n",
    "print(f\"Loaded full ep without KG in {time.time() - st}\")\n",
    "st = time.time()\n",
    "'''\n",
    "# Load up NO TYPE information\n",
    "'''\n",
    "ep = EntityProfile.load_from_cache(entity_profile_cache, edit_mode=True, verbose=True, no_type=True)\n",
    "print(f\"Loaded full ep without type in {time.time() - st}\")\n",
    "st = time.time()\n",
    "'''\n",
    "\n",
    "# Load up only wiki type information\n",
    "'''\n",
    "ep = EntityProfile.load_from_cache(entity_profile_cache, edit_mode=True, verbose=True, no_kg=True, type_systems_to_load=[\"wiki\"])\n",
    "print(f\"Loaded full ep without KG and only wikidata type in {time.time() - st}\")\n",
    "'''"
   ]
  },
  {
   "cell_type": "markdown",
   "metadata": {},
   "source": [
    "### Let's see what operations you can call"
   ]
  },
  {
   "cell_type": "code",
   "execution_count": 6,
   "metadata": {},
   "outputs": [
    {
     "name": "stdout",
     "output_type": "stream",
     "text": [
      "['__class__', '__delattr__', '__dir__', '__eq__', '__format__', '__ge__', '__getattribute__', '__gt__', '__hash__', '__init__', '__init_subclass__', '__le__', '__lt__', '__ne__', '__new__', '__reduce__', '__reduce_ex__', '__repr__', '__setattr__', '__sizeof__', '__str__', '__subclasshook__', '_read_profile_file', 'add_entity', 'add_mention', 'add_relation', 'add_type', 'get_all_connections', 'get_all_mentions', 'get_all_qids', 'get_all_types', 'get_all_typesystems', 'get_connections_by_relation', 'get_desc', 'get_eid', 'get_entities_of_type', 'get_mentions', 'get_mentions_with_scores', 'get_qid_cands', 'get_qid_count_cands', 'get_title', 'get_types', 'is_connected', 'load_from_cache', 'load_from_jsonl', 'mention_exists', 'prune_to_entities', 'qid_exists', 'reidentify_entity', 'remove_mention', 'remove_relation', 'remove_type', 'save', 'save_to_jsonl', 'update_entity']\n"
     ]
    }
   ],
   "source": [
    "object_methods = [method_name for method_name in dir(ep)\n",
    "                  if callable(getattr(ep, method_name))]\n",
    "\n",
    "print(object_methods)"
   ]
  },
  {
   "cell_type": "code",
   "execution_count": 7,
   "metadata": {},
   "outputs": [
    {
     "name": "stdout",
     "output_type": "stream",
     "text": [
      "Title: Apple TV+\n",
<<<<<<< HEAD
      "Description: Apple TV+ is an ad-free subscription video on demand web television service of Apple Inc that debuted on November 1 , 2019 .\n",
      "Mentions: {'apple', 'appletv', 'apple tv plus', 'apple worldwide video', 'apple tv'}\n",
=======
      "Mentions: {'apple worldwide video', 'apple tv', 'appletv', 'apple', 'tv', 'apple tv plus'}\n",
>>>>>>> 09b20092
      "Type Systems: ['relations', 'hyena', 'hyena_coarse', 'wiki']\n",
      "Sample Wikidata Types: ['town in China', 'tehsil of India', 'subdistrict of China', 'faculty', 'pier']\n"
     ]
    }
   ],
   "source": [
    "# Get the title of an entity\n",
    "print(\"Title:\", ep.get_title(\"Q62446736\"))\n",
    "\n",
    "# Get the description of an entity\n",
    "print(\"Description:\", ep.get_desc(\"Q62446736\"))\n",
    "\n",
    "# Get mentions for an entity\n",
    "print(\"Mentions:\", ep.get_mentions(\"Q62446736\"))\n",
    "\n",
    "# Get type systems\n",
    "print(\"Type Systems:\", ep.get_all_typesystems())\n",
    "\n",
    "# Get some types\n",
    "print(\"Sample Wikidata Types:\", ep.get_all_types(\"wiki\")[:5])"
   ]
  },
  {
   "cell_type": "markdown",
   "metadata": {},
   "source": [
    "### Modify the types\n",
    "\n",
    "Suppose you think the QID Q62446736 should really be a computer type instead of a tv type. First we need to see what types the QID is and find a possible replacement type. Then we need to actually remove and add the types."
   ]
  },
  {
   "cell_type": "code",
   "execution_count": 8,
   "metadata": {},
   "outputs": [
    {
     "name": "stdout",
     "output_type": "stream",
     "text": [
      "Existing Types: ['video streaming service']\n",
      "73\n",
      "['computer program', 'minicomputer', 'computer network', 'computer model', 'tablet computer', 'computer network protocol', 'computer model series', 'supercomputer', 'computer scientist', '3D computer graphics software', 'computer', 'vector supercomputer', 'computer system', 'computer form factor', 'personal computer', 'computer-aided engineering', 'computer memory', 'home computer', 'computer language', 'computer science term', 'computer monitor', 'microcomputer', 'first generation computer', 'decimal computer', 'computer key', 'computer programming', 'computer surveillance', 'portable computer', 'computer science', 'computer file', 'one-of-a-kind computer', 'computer architecture', 'computer file management', 'computer-aided design software', 'computer security software', 'computer hardware', 'single-board computer', 'computer-animated film', 'computer data storage', 'desktop computer', 'computer worm', 'computer magazine', 'computer algebra system', 'mainframe computer', 'computer graphics term', 'supercomputer operating system', 'computer museum', 'fictional computer', 'computer security', 'computer vulnerability', 'computer appliance', 'computer numbering format', 'chess computer', 'server computer', 'analog computer', 'computer graphics', 'external computer connector', 'Chrome OS computer', 'computer keyboard', 'computer display standard', 'computer terminal', 'mobile computer', 'computer data processing', 'computer software term', 'electro-mechanical computer', 'Computer security conference', 'computer shop', 'computer expo', 'computer reservations system', 'computer graphics_Q7600677', '3D computer graphics', 'computer-generated imagery', 'computer journalism']\n"
     ]
    }
   ],
   "source": [
    "# First get existing types\n",
    "qid = \"Q62446736\"\n",
    "type_system = \"wiki\"\n",
    "print(\"Existing Types:\", ep.get_types(qid, type_system))\n",
    "\n",
    "# Get all possible types with the word computer in it\n",
    "all_types = ep.get_all_types(type_system)\n",
    "\n",
    "comp_types = [t for t in all_types if \"computer\" in t.lower()]\n",
    "print(len(comp_types))\n",
    "print(comp_types)"
   ]
  },
  {
   "cell_type": "code",
   "execution_count": 9,
   "metadata": {},
   "outputs": [
    {
     "name": "stdout",
     "output_type": "stream",
     "text": [
      "Modified Types: ['computer']\n"
     ]
    }
   ],
   "source": [
    "# Remove type\n",
    "ep.remove_type(qid, \"video streaming service\", type_system)\n",
    "# Add type\n",
    "ep.add_type(qid, \"computer\", type_system)\n",
    "\n",
    "print(\"Modified Types:\", ep.get_types(qid, type_system))"
   ]
  },
  {
   "cell_type": "markdown",
   "metadata": {},
   "source": [
    "### Modify the relations"
   ]
  },
  {
   "cell_type": "markdown",
   "metadata": {},
   "source": [
    "Suppose you think Q178194 should not have the relation P910 with Q8439242 anymore. Don't worry if you misspecify the relation pair. If the pair doesn't exist, we do nothing."
   ]
  },
  {
   "cell_type": "code",
   "execution_count": 10,
   "metadata": {
    "scrolled": true
   },
   "outputs": [
    {
     "name": "stdout",
     "output_type": "stream",
     "text": [
      "Existing Connections: {'P31': ['Q59152282'], 'P137': ['Q312'], 'P127': ['Q312'], 'P17': ['Q30'], 'P407': ['Q1860'], 'P452': ['Q723685'], 'P749': ['Q312'], 'P1454': ['Q891723'], 'P910': ['Q49225405'], 'P1889': ['Q270285']}\n",
      "Modified Connections: {'P137': ['Q312'], 'P127': ['Q312'], 'P17': ['Q30'], 'P407': ['Q1860'], 'P452': ['Q723685'], 'P749': ['Q312'], 'P1454': ['Q891723'], 'P910': ['Q49225405'], 'P1889': ['Q270285']}\n"
     ]
    }
   ],
   "source": [
    "qid = \"Q62446736\"\n",
    "print(\"Existing Connections:\", ep.get_all_connections(qid))\n",
    "\n",
    "# # Remove relation\n",
    "ep.remove_relation(qid, \"P31\", \"Q59152282\")\n",
    "\n",
    "print(\"Modified Connections:\", ep.get_all_connections(qid))"
   ]
  },
  {
   "cell_type": "markdown",
   "metadata": {},
   "source": [
    "### Add a new entity\n",
    "\n",
    "To add a new entity, we need to provide the following json object to our entity profile\n",
    "```\n",
    "{\n",
    "    \"entity_id\": \"C000\",\n",
    "    \"mentions\": [[\"dog\", 10.0], [\"dogg\", 7.0], [\"animal\", 4.0]],\n",
    "    \"title\": \"Dog\",\n",
    "    \"description\": \"An animal that barks\",\n",
    "    \"types\": {\"hyena\": [\"animal\"], \"wiki\": [\"dog\"]},\n",
    "    \"relations\": [\n",
    "        {\"relation\": \"sibling\", \"object\": \"Q345\"},\n",
    "        {\"relation\": \"sibling\", \"object\": \"Q567\"},\n",
    "    ],\n",
    "}\n",
    "```"
   ]
  },
  {
   "cell_type": "code",
   "execution_count": 10,
   "metadata": {},
   "outputs": [],
   "source": [
    "title = \"Some New Entity\"\n",
    "# The numeric value is the score associated with the mention\n",
    "mentions = [[\"computer\", 10.0], [\"sparkle device\", 12.0]]\n",
    "wiki_types = [\"computer\"]\n",
    "d = {\n",
    "    \"entity_id\": \"NQ1\",\n",
    "    \"mentions\": mentions,\n",
    "    \"title\": title,\n",
    "    \"description\": \"A computer that performs\",\n",
    "    \"types\": {\"wiki\": wiki_types},\n",
    "}\n",
    "if not ep.qid_exists(\"NQ1\"):\n",
    "    ep.add_entity(d)"
   ]
  },
  {
   "cell_type": "markdown",
   "metadata": {},
   "source": [
    "### Remove unused entities\n",
    "\n",
    "Lastly, for space reasons, it'd be nice to remove the QIDs that are no longer needed in this dump. For that, we can call `prune_to_entities`. This operation will remove all entities not in the set of entities given. In will throw an error, however, if you ask it to remove an entity that doesn't exist."
   ]
  },
  {
   "cell_type": "code",
   "execution_count": 11,
   "metadata": {},
   "outputs": [
    {
     "name": "stderr",
     "output_type": "stream",
     "text": [
<<<<<<< HEAD
      "100%|██████████| 1523/1523 [00:00<00:00, 227150.45it/s]\n"
=======
      "100%|██████████| 1522/1522 [00:00<00:00, 192176.85it/s]\n"
>>>>>>> 09b20092
     ]
    }
   ],
   "source": [
    "# Get entities to keep based on those that have the types in `types_to_add`\n",
    "type_system = \"wiki\"\n",
    "types_to_add = [\"computer\", \"fruit\", \"meat\", \"country\", \"national association football team\"]\n",
    "entities_of_type = set()\n",
    "for ty in types_to_add:\n",
    "    entities_of_type.update(set(ep.get_entities_of_type(ty, type_system)))\n",
    "\n",
    "# Make sure they are all in the dump\n",
    "for qid in tqdm(entities_of_type):\n",
    "    if not ep.qid_exists(qid):\n",
    "        print(f\"{qid} does not exists\")\n",
    "        break"
   ]
  },
  {
   "cell_type": "code",
   "execution_count": 12,
   "metadata": {},
   "outputs": [
    {
     "name": "stdout",
     "output_type": "stream",
     "text": [
      "Starting number of entities: 5832699\n",
      "Pruning entity data\n",
      "Pruning relations data\n",
      "Pruning hyena data\n",
      "Pruning hyena_coarse data\n",
      "Pruning wiki data\n",
      "Pruning kg data\n",
      "Ending number of entities: 1522\n"
     ]
    }
   ],
   "source": [
    "print(f\"Starting number of entities: {len(ep.get_all_qids())}\")\n",
    "ep.prune_to_entities(entities_of_type)\n",
    "print(f\"Ending number of entities: {len(ep.get_all_qids())}\")"
   ]
  },
  {
   "cell_type": "code",
   "execution_count": 13,
   "metadata": {},
   "outputs": [],
   "source": [
    "# Save the new profile\n",
    "ep.save(entity_profile_cache.parent / \"new_profile_wiki\")"
   ]
  },
  {
   "cell_type": "markdown",
   "metadata": {},
   "source": [
    "# Adjust Model and Run\n",
    "\n",
    "A benefit of Bootleg is that you can easily add and remove entities and do not need to change the model in any way to accommodate them. If you are using a modified entity profile, all you need to do is adjust some paths in the model config to point to this new location. That's it!"
   ]
  },
  {
   "cell_type": "code",
   "execution_count": 18,
   "metadata": {},
   "outputs": [],
   "source": [
    "# Load up paths. This path should have the `data` and `models` subfolders. It should be equivalent to\n",
    "# entity_profile_cache.parent.parent\n",
    "tutorial_data_dir = Path(\"../tutorial_data/\")\n",
    "\n",
    "# Base model config to modify\n",
    "old_config_path = str(tutorial_data_dir/\"models/bootleg_uncased/bootleg_config.yaml\")\n",
    "# Provide save path for the new bootleg config yaml file. This can be anywhere.\n",
    "new_config_save_path = \"np_bootleg_config.yaml\"\n",
    "# Base model pth path to modify\n",
    "model_path = str(tutorial_data_dir/\"models/bootleg_uncased/bootleg_wiki.pth\")\n",
    "# Path where you saved the adjusted entity profile above\n",
    "new_entity_path = str(entity_profile_cache.parent / \"new_profile_wiki\")\n",
    "# Path where you want logs to be saved\n",
    "new_log_path = str(\"bootleg_logs\")"
   ]
  },
  {
   "cell_type": "code",
   "execution_count": 22,
   "metadata": {},
   "outputs": [
    {
     "name": "stdout",
     "output_type": "stream",
     "text": [
      "Dumped config to np_bootleg_config.yaml\n"
     ]
    }
   ],
   "source": [
    "import yaml\n",
    "\n",
    "def modify_config(old_config_path, new_config_path, model_save_path, new_entity_path, new_log_path):\n",
    "    \"\"\"Modifies the old config with the new profile and model for running.\n",
    "\n",
    "    Args:\n",
    "        old_config_path: old config path\n",
    "        new_config_path: new config path\n",
    "        model_save_path: model save path\n",
    "        new_entity_path: new entity path\n",
    "        new_log_path: new log path\n",
    "\n",
    "    Returns:\n",
    "    \"\"\"\n",
    "    with open(old_config_path) as file:\n",
    "        old_config = yaml.load(file, Loader=yaml.FullLoader)\n",
    "\n",
    "    if \"emmental\" not in old_config:\n",
    "        old_config[\"emmental\"] = {}\n",
    "    old_config[\"emmental\"][\"model_path\"] = model_save_path\n",
    "    old_config[\"emmental\"][\"log_path\"] = new_log_path\n",
    "    old_config[\"emmental\"][\"log_path\"] = new_log_path\n",
    "    old_config[\"data_config\"][\"entity_dir\"] = new_entity_path\n",
    "    old_config[\"data_config\"][\"word_embedding\"][\"cache_dir\"] = new_log_path\n",
    "\n",
    "    with open(new_config_path, \"w\") as file:\n",
    "        yaml.dump(old_config, file)\n",
    "    print(f\"Dumped config to {new_config_path}\")\n",
    "\n",
    "modify_config(old_config_path, new_config_save_path,\n",
<<<<<<< HEAD
    "              model_path, str(entity_profile_cache.parent / \"new_profile_wiki\"),\n",
=======
    "              new_model_path, str(entity_profile_cache.parent / \"new_profile_wiki\"),\n",
>>>>>>> 09b20092
    "              new_log_path)"
   ]
  },
  {
   "cell_type": "markdown",
   "metadata": {},
   "source": [
    "### Run model\n",
    "Before running the annotator, we need to load and sanity check the config. We pass this into the annotator."
   ]
  },
  {
   "cell_type": "code",
<<<<<<< HEAD
   "execution_count": 16,
=======
   "execution_count": 23,
>>>>>>> 09b20092
   "metadata": {},
   "outputs": [
    {
     "name": "stdout",
     "output_type": "stream",
     "text": [
      "{\n",
      "    \"data_config\": {\n",
      "        \"context_mask_perc\": 0.0,\n",
      "        \"data_dir\": \"\\/home\\/data\\/bootleg-data\\/wiki_title_0122\",\n",
      "        \"data_prep_dir\": \"prep\",\n",
      "        \"dev_dataset\": {\n",
      "            \"file\": \"merged_sample.jsonl\",\n",
      "            \"use_weak_label\": true\n",
      "        },\n",
      "        \"entity_dir\": \"..\\/tutorial_data\\/data\\/new_profile_wiki\",\n",
      "        \"entity_kg_data\": {\n",
      "            \"kg_labels\": \"kg_mappings\\/qid2relations.json\",\n",
      "            \"kg_vocab\": \"kg_mappings\\/relation_vocab.json\",\n",
      "            \"use_entity_kg\": true\n",
      "        },\n",
      "        \"entity_type_data\": {\n",
      "            \"type_labels\": \"type_mappings\\/wiki\\/qid2typeids.json\",\n",
      "            \"type_vocab\": \"type_mappings\\/wiki\\/type_vocab.json\",\n",
      "            \"use_entity_types\": true\n",
      "        },\n",
      "        \"eval_slices\": [\n",
      "            \"unif_all\",\n",
      "            \"unif_NS_all\",\n",
      "            \"unif_HD\",\n",
      "            \"unif_TO\",\n",
      "            \"unif_TL\",\n",
      "            \"unif_TS\"\n",
      "        ],\n",
      "        \"max_ent_len\": 128,\n",
      "        \"max_seq_len\": 128,\n",
      "        \"max_seq_window_len\": 64,\n",
      "        \"overwrite_preprocessed_data\": false,\n",
      "        \"test_dataset\": {\n",
      "            \"file\": \"merged_sample.jsonl\",\n",
      "            \"use_weak_label\": true\n",
      "        },\n",
      "        \"train_dataset\": {\n",
      "            \"file\": \"train.jsonl\",\n",
      "            \"use_weak_label\": true\n",
      "        },\n",
      "        \"train_in_candidates\": true,\n",
      "        \"use_entity_desc\": true,\n",
      "        \"word_embedding\": {\n",
      "            \"bert_model\": \"bert-base-uncased\",\n",
      "            \"cache_dir\": \"bootleg_logs\",\n",
      "            \"context_layers\": 6,\n",
      "            \"entity_layers\": 6\n",
      "        }\n",
      "    },\n",
      "    \"emmental\": {\n",
      "        \"checkpoint_all\": true,\n",
      "        \"checkpoint_freq\": 1,\n",
      "        \"checkpoint_metric\": \"NED\\/Bootleg\\/dev\\/final_loss\\/acc_boot:max\",\n",
      "        \"checkpointing\": true,\n",
      "        \"clear_intermediate_checkpoints\": false,\n",
      "        \"counter_unit\": \"batch\",\n",
      "        \"evaluation_freq\": 21432,\n",
      "        \"fp16\": true,\n",
      "        \"grad_clip\": 1.0,\n",
      "        \"gradient_accumulation_steps\": 1,\n",
      "        \"l2\": 0.01,\n",
      "        \"log_path\": \"bootleg_logs\",\n",
      "        \"lr\": \"2e-5\",\n",
      "        \"lr_scheduler\": \"linear\",\n",
<<<<<<< HEAD
      "        \"model_path\": \"..\\/tutorial_data\\/models\\/bootleg_uncased\\/bootleg_wiki.pth\",\n",
=======
      "        \"model_path\": \"np_bootleg_model.pth\",\n",
>>>>>>> 09b20092
      "        \"n_steps\": 428648,\n",
      "        \"online_eval\": false,\n",
      "        \"use_exact_log_path\": true,\n",
      "        \"wandb_project_name\": \"platelet\",\n",
      "        \"wandb_run_name\": \"gcp_bootleg_wiki\",\n",
      "        \"warmup_percentage\": 0.1,\n",
      "        \"write_loss_per_step\": true,\n",
      "        \"writer\": \"wandb\"\n",
      "    },\n",
      "    \"model_config\": {\n",
      "        \"hidden_size\": 200,\n",
      "        \"normalize\": true,\n",
      "        \"temperature\": 0.01\n",
      "    },\n",
      "    \"run_config\": {\n",
      "        \"dataloader_threads\": 4,\n",
      "        \"dataset_threads\": 30,\n",
      "        \"eval_batch_size\": 16,\n",
      "        \"log_level\": \"DEBUG\",\n",
      "        \"spawn_method\": \"forkserver\"\n",
      "    },\n",
      "    \"train_config\": {\n",
      "        \"batch_size\": 32\n",
      "    }\n",
      "}\n"
     ]
    }
   ],
   "source": [
    "# Load and sanity check config\n",
    "\n",
    "# !!! Set this to what config you want to use\n",
    "config_to_load = new_config_save_path\n",
    "\n",
    "# Load config\n",
    "with open(config_to_load) as file:\n",
    "    config = yaml.load(file, Loader=yaml.FullLoader)\n",
    "\n",
    "print(ujson.dumps(config, indent=4))"
   ]
  },
  {
   "cell_type": "code",
<<<<<<< HEAD
   "execution_count": 17,
=======
   "execution_count": 25,
>>>>>>> 09b20092
   "metadata": {},
   "outputs": [
    {
     "name": "stderr",
     "output_type": "stream",
     "text": [
<<<<<<< HEAD
      "[2021-09-21 11:39:00,827][INFO] emmental.meta:122 - Setting logging directory to: bootleg_logs\n",
      "[2021-09-21 11:39:00,883][INFO] emmental.meta:64 - Loading Emmental default config from /dfs/scratch0/lorr1/projects/emmental/src/emmental/emmental-default-config.yaml.\n",
      "[2021-09-21 11:39:00,884][INFO] emmental.meta:174 - Updating Emmental config from user provided config.\n",
      "[2021-09-21 11:39:00,885][INFO] emmental.utils.seed:27 - Set random seed to 1234.\n",
      "[2021-09-21 11:39:03,292][INFO] emmental.model:67 - Created emmental model Bootleg that contains task set().\n",
      "Some weights of the model checkpoint at bert-base-uncased were not used when initializing BertModel: ['cls.predictions.decoder.weight', 'cls.predictions.transform.dense.weight', 'cls.seq_relationship.weight', 'cls.predictions.transform.LayerNorm.bias', 'cls.seq_relationship.bias', 'cls.predictions.bias', 'cls.predictions.transform.LayerNorm.weight', 'cls.predictions.transform.dense.bias']\n",
      "- This IS expected if you are initializing BertModel from the checkpoint of a model trained on another task or with another architecture (e.g. initializing a BertForSequenceClassification model from a BertForPreTraining model).\n",
      "- This IS NOT expected if you are initializing BertModel from the checkpoint of a model that you expect to be exactly identical (initializing a BertForSequenceClassification model from a BertForSequenceClassification model).\n",
      "Some weights of the model checkpoint at bert-base-uncased were not used when initializing BertModel: ['cls.predictions.decoder.weight', 'cls.predictions.transform.dense.weight', 'cls.seq_relationship.weight', 'cls.predictions.transform.LayerNorm.bias', 'cls.seq_relationship.bias', 'cls.predictions.bias', 'cls.predictions.transform.LayerNorm.weight', 'cls.predictions.transform.dense.bias']\n",
      "- This IS expected if you are initializing BertModel from the checkpoint of a model trained on another task or with another architecture (e.g. initializing a BertForSequenceClassification model from a BertForPreTraining model).\n",
      "- This IS NOT expected if you are initializing BertModel from the checkpoint of a model that you expect to be exactly identical (initializing a BertForSequenceClassification model from a BertForSequenceClassification model).\n",
      "[2021-09-21 11:39:45,485][INFO] emmental.task:78 - Created task: NED\n",
      "[2021-09-21 11:39:45,487][INFO] emmental.model:103 - Moving context_encoder module to CPU.\n",
      "[2021-09-21 11:39:45,492][INFO] emmental.model:103 - Moving entity_encoder module to CPU.\n",
      "[2021-09-21 11:39:47,313][INFO] emmental.model:809 - [Bootleg] Model loaded from ../tutorial_data/models/bootleg_uncased/bootleg_wiki.pth\n",
      "[2021-09-21 11:39:47,314][INFO] emmental.model:103 - Moving context_encoder module to CPU.\n",
      "[2021-09-21 11:39:47,316][INFO] emmental.model:103 - Moving entity_encoder module to CPU.\n"
=======
      "[2021-09-06 22:14:43,606][INFO] emmental.meta:125 - Logging was already initialized to use bootleg_logs.  To configure logging manually, call emmental.init_logging before initialiting Meta.\n",
      "[2021-09-06 22:14:43,650][INFO] emmental.meta:64 - Loading Emmental default config from /dfs/scratch0/lorr1/projects/emmental/src/emmental/emmental-default-config.yaml.\n",
      "[2021-09-06 22:14:43,651][INFO] emmental.meta:174 - Updating Emmental config from user provided config.\n",
      "[2021-09-06 22:14:43,652][INFO] emmental.utils.seed:27 - Set random seed to 1234.\n",
      "[2021-09-06 22:14:44,136][INFO] filelock:274 - Lock 140595649416592 acquired on bootleg_logs/c1d7f0a763fb63861cc08553866f1fc3e5a6f4f07621be277452d26d71303b7e.20430bd8e10ef77a7d2977accefe796051e01bc2fc4aa146bc862997a1a15e79.lock\n"
     ]
    },
    {
     "data": {
      "application/vnd.jupyter.widget-view+json": {
       "model_id": "a1b242513f744eb9bcd000ed973c3953",
       "version_major": 2,
       "version_minor": 0
      },
      "text/plain": [
       "HBox(children=(FloatProgress(value=0.0, description='Downloading', max=28.0, style=ProgressStyle(description_w…"
      ]
     },
     "metadata": {},
     "output_type": "display_data"
    },
    {
     "name": "stderr",
     "output_type": "stream",
     "text": [
      "[2021-09-06 22:14:44,624][INFO] filelock:318 - Lock 140595649416592 released on bootleg_logs/c1d7f0a763fb63861cc08553866f1fc3e5a6f4f07621be277452d26d71303b7e.20430bd8e10ef77a7d2977accefe796051e01bc2fc4aa146bc862997a1a15e79.lock\n"
     ]
    },
    {
     "name": "stdout",
     "output_type": "stream",
     "text": [
      "\n"
     ]
    },
    {
     "name": "stderr",
     "output_type": "stream",
     "text": [
      "[2021-09-06 22:14:44,934][INFO] filelock:274 - Lock 140595649416784 acquired on bootleg_logs/3c61d016573b14f7f008c02c4e51a366c67ab274726fe2910691e2a761acf43e.37395cee442ab11005bcd270f3c34464dc1704b715b5d7d52b1a461abe3b9e4e.lock\n"
     ]
    },
    {
     "data": {
      "application/vnd.jupyter.widget-view+json": {
       "model_id": "d279b99fd05e4482b3866fe3e2c8486d",
       "version_major": 2,
       "version_minor": 0
      },
      "text/plain": [
       "HBox(children=(FloatProgress(value=0.0, description='Downloading', max=570.0, style=ProgressStyle(description_…"
      ]
     },
     "metadata": {},
     "output_type": "display_data"
    },
    {
     "name": "stderr",
     "output_type": "stream",
     "text": [
      "[2021-09-06 22:14:45,379][INFO] filelock:318 - Lock 140595649416784 released on bootleg_logs/3c61d016573b14f7f008c02c4e51a366c67ab274726fe2910691e2a761acf43e.37395cee442ab11005bcd270f3c34464dc1704b715b5d7d52b1a461abe3b9e4e.lock\n"
     ]
    },
    {
     "name": "stdout",
     "output_type": "stream",
     "text": [
      "\n"
     ]
    },
    {
     "name": "stderr",
     "output_type": "stream",
     "text": [
      "[2021-09-06 22:14:45,694][INFO] filelock:274 - Lock 140595649414528 acquired on bootleg_logs/45c3f7a79a80e1cf0a489e5c62b43f173c15db47864303a55d623bb3c96f72a5.d789d64ebfe299b0e416afc4a169632f903f693095b4629a7ea271d5a0cf2c99.lock\n"
     ]
    },
    {
     "data": {
      "application/vnd.jupyter.widget-view+json": {
       "model_id": "929cbe9d0d024a05a8802061bb64aa73",
       "version_major": 2,
       "version_minor": 0
      },
      "text/plain": [
       "HBox(children=(FloatProgress(value=0.0, description='Downloading', max=231508.0, style=ProgressStyle(descripti…"
      ]
     },
     "metadata": {},
     "output_type": "display_data"
    },
    {
     "name": "stderr",
     "output_type": "stream",
     "text": [
      "[2021-09-06 22:14:46,394][INFO] filelock:318 - Lock 140595649414528 released on bootleg_logs/45c3f7a79a80e1cf0a489e5c62b43f173c15db47864303a55d623bb3c96f72a5.d789d64ebfe299b0e416afc4a169632f903f693095b4629a7ea271d5a0cf2c99.lock\n"
     ]
    },
    {
     "name": "stdout",
     "output_type": "stream",
     "text": [
      "\n"
     ]
    },
    {
     "name": "stderr",
     "output_type": "stream",
     "text": [
      "[2021-09-06 22:14:46,708][INFO] filelock:274 - Lock 140593873375088 acquired on bootleg_logs/534479488c54aeaf9c3406f647aa2ec13648c06771ffe269edabebd4c412da1d.7f2721073f19841be16f41b0a70b600ca6b880c8f3df6f3535cbc704371bdfa4.lock\n"
     ]
    },
    {
     "data": {
      "application/vnd.jupyter.widget-view+json": {
       "model_id": "741c2ea6b6f742ccb8a33bda1feb8bfe",
       "version_major": 2,
       "version_minor": 0
      },
      "text/plain": [
       "HBox(children=(FloatProgress(value=0.0, description='Downloading', max=466062.0, style=ProgressStyle(descripti…"
      ]
     },
     "metadata": {},
     "output_type": "display_data"
    },
    {
     "name": "stderr",
     "output_type": "stream",
     "text": [
      "[2021-09-06 22:14:47,491][INFO] filelock:318 - Lock 140593873375088 released on bootleg_logs/534479488c54aeaf9c3406f647aa2ec13648c06771ffe269edabebd4c412da1d.7f2721073f19841be16f41b0a70b600ca6b880c8f3df6f3535cbc704371bdfa4.lock\n"
     ]
    },
    {
     "name": "stdout",
     "output_type": "stream",
     "text": [
      "\n"
     ]
    },
    {
     "name": "stderr",
     "output_type": "stream",
     "text": [
      "[2021-09-06 22:14:48,441][INFO] emmental.model:72 - Created emmental model Bootleg that contains task set().\n"
     ]
    },
    {
     "name": "stdout",
     "output_type": "stream",
     "text": [
      "Using Standard Cands CrossEntropy Loss\n"
     ]
    },
    {
     "name": "stderr",
     "output_type": "stream",
     "text": [
      "Some weights of the model checkpoint at bert-base-uncased were not used when initializing BertModel: ['cls.seq_relationship.weight', 'cls.predictions.transform.LayerNorm.weight', 'cls.predictions.transform.dense.bias', 'cls.seq_relationship.bias', 'cls.predictions.transform.dense.weight', 'cls.predictions.bias', 'cls.predictions.transform.LayerNorm.bias', 'cls.predictions.decoder.weight']\n",
      "- This IS expected if you are initializing BertModel from the checkpoint of a model trained on another task or with another architecture (e.g. initializing a BertForSequenceClassification model from a BertForPreTraining model).\n",
      "- This IS NOT expected if you are initializing BertModel from the checkpoint of a model that you expect to be exactly identical (initializing a BertForSequenceClassification model from a BertForSequenceClassification model).\n",
      "Some weights of the model checkpoint at bert-base-uncased were not used when initializing BertModel: ['cls.seq_relationship.weight', 'cls.predictions.transform.LayerNorm.weight', 'cls.predictions.transform.dense.bias', 'cls.seq_relationship.bias', 'cls.predictions.transform.dense.weight', 'cls.predictions.bias', 'cls.predictions.transform.LayerNorm.bias', 'cls.predictions.decoder.weight']\n",
      "- This IS expected if you are initializing BertModel from the checkpoint of a model trained on another task or with another architecture (e.g. initializing a BertForSequenceClassification model from a BertForPreTraining model).\n",
      "- This IS NOT expected if you are initializing BertModel from the checkpoint of a model that you expect to be exactly identical (initializing a BertForSequenceClassification model from a BertForSequenceClassification model).\n",
      "[2021-09-06 22:14:53,040][INFO] emmental.task:78 - Created task: NED\n",
      "[2021-09-06 22:14:53,041][INFO] emmental.model:108 - Moving context_encoder module to CPU.\n",
      "[2021-09-06 22:14:53,043][INFO] emmental.model:108 - Moving entity_encoder module to CPU.\n",
      "[2021-09-06 22:14:55,443][INFO] emmental.model:832 - Missing bert in module_pool, skip it..\n",
      "[2021-09-06 22:14:55,444][INFO] emmental.model:832 - Missing embedding_payload in module_pool, skip it..\n",
      "[2021-09-06 22:14:55,445][INFO] emmental.model:832 - Missing attn_network in module_pool, skip it..\n",
      "[2021-09-06 22:14:55,447][INFO] emmental.model:832 - Missing pred_layer in module_pool, skip it..\n",
      "[2021-09-06 22:14:55,448][INFO] emmental.model:832 - Missing learned in module_pool, skip it..\n",
      "[2021-09-06 22:14:55,449][INFO] emmental.model:832 - Missing title_static in module_pool, skip it..\n",
      "[2021-09-06 22:14:55,450][INFO] emmental.model:832 - Missing learned_type in module_pool, skip it..\n",
      "[2021-09-06 22:14:55,451][INFO] emmental.model:832 - Missing learned_type_wiki in module_pool, skip it..\n",
      "[2021-09-06 22:14:55,452][INFO] emmental.model:832 - Missing learned_type_relations in module_pool, skip it..\n",
      "[2021-09-06 22:14:55,453][INFO] emmental.model:832 - Missing adj_index in module_pool, skip it..\n",
      "[2021-09-06 22:14:55,455][INFO] emmental.model:832 - Missing type_prediction in module_pool, skip it..\n",
      "[2021-09-06 22:14:55,456][INFO] emmental.model:800 - [Bootleg] Model loaded from np_bootleg_model.pth\n",
      "[2021-09-06 22:14:55,458][INFO] emmental.model:108 - Moving context_encoder module to CPU.\n",
      "[2021-09-06 22:14:55,461][INFO] emmental.model:108 - Moving entity_encoder module to CPU.\n"
>>>>>>> 09b20092
     ]
    }
   ],
   "source": [
    "# Load new annotator with our config - notice how it does have to reprep some things\n",
    "from bootleg.end2end.bootleg_annotator import BootlegAnnotator\n",
    "\n",
    "# You can also pass `return_embs=True` to get the embeddings\n",
    "ann = BootlegAnnotator(config=config, device=-1, return_embs=False)"
   ]
  },
  {
   "cell_type": "code",
<<<<<<< HEAD
   "execution_count": 18,
=======
   "execution_count": 26,
>>>>>>> 09b20092
   "metadata": {},
   "outputs": [
    {
     "name": "stdout",
     "output_type": "stream",
     "text": [
      "['sa', 'saint vincent', 'saint vincent and the grenadines', 'saint vincent and the grenadines national u20 football team', 'saint vincent and the grenadines national under20 football team', 'saint vincent and the grenadines national football team', 'saint vincent and the grenadines national team', 'saint vincent and the grenadines u20', 'saint vincent and grenadines', 'saint vincent amp the grenadines']\n"
     ]
    }
   ],
   "source": [
    "# These are some of the aliases our model will possible extract from sentences...they are all about computers!\n",
    "print(list(ann.all_aliases_trie.keys())[:10])"
   ]
  },
  {
   "cell_type": "code",
<<<<<<< HEAD
   "execution_count": 19,
=======
   "execution_count": 27,
>>>>>>> 09b20092
   "metadata": {},
   "outputs": [
    {
     "data": {
      "text/plain": [
<<<<<<< HEAD
       "{'qids': [['NQ1']],\n",
       " 'probs': [[1.0]],\n",
       " 'titles': [['Some New Entity']],\n",
       " 'cands': [[['NQ1',\n",
       "    '-1',\n",
       "    '-1',\n",
       "    '-1',\n",
=======
       "{'qids': [['Q185350']],\n",
       " 'probs': [[0.3227715790271759]],\n",
       " 'titles': [['San Marino national football team']],\n",
       " 'cands': [[['Q238',\n",
       "    'Q185350',\n",
       "    'Q1813168',\n",
       "    'Q7414851',\n",
>>>>>>> 09b20092
       "    '-1',\n",
       "    '-1',\n",
       "    '-1',\n",
       "    '-1',\n",
       "    '-1',\n",
       "    '-1',\n",
       "    '-1',\n",
       "    '-1',\n",
       "    '-1',\n",
       "    '-1',\n",
       "    '-1',\n",
       "    '-1',\n",
       "    '-1',\n",
       "    '-1',\n",
       "    '-1',\n",
       "    '-1',\n",
       "    '-1',\n",
       "    '-1',\n",
       "    '-1',\n",
       "    '-1',\n",
       "    '-1',\n",
       "    '-1',\n",
       "    '-1',\n",
       "    '-1',\n",
       "    '-1',\n",
       "    '-1']]],\n",
<<<<<<< HEAD
       " 'cand_probs': [[array([1., 0., 0., 0., 0., 0., 0., 0., 0., 0., 0., 0., 0., 0., 0., 0., 0.,\n",
       "          0., 0., 0., 0., 0., 0., 0., 0., 0., 0., 0., 0., 0.], dtype=float32)]],\n",
       " 'spans': [[[3, 5]]],\n",
       " 'char_spans': [[[12, 26]]],\n",
       " 'aliases': [['sparkle device']]}"
      ]
     },
     "execution_count": 19,
=======
       " 'cand_probs': [[array([0.19244708, 0.32277158, 0.22852153, 0.25625986, 0.        ,\n",
       "          0.        , 0.        , 0.        , 0.        , 0.        ,\n",
       "          0.        , 0.        , 0.        , 0.        , 0.        ,\n",
       "          0.        , 0.        , 0.        , 0.        , 0.        ,\n",
       "          0.        , 0.        , 0.        , 0.        , 0.        ,\n",
       "          0.        , 0.        , 0.        , 0.        , 0.        ],\n",
       "         dtype=float32)]],\n",
       " 'spans': [[[2, 4]]],\n",
       " 'aliases': [['san marino']]}"
      ]
     },
     "execution_count": 27,
>>>>>>> 09b20092
     "metadata": {},
     "output_type": "execute_result"
    }
   ],
   "source": [
    "# Extract some mentions...notice that there is less ambiguity as well because we removed a lot of QIDs from our dump\n",
    "ann.label_mentions(\"How did the sparkle device perform\")"
   ]
  }
 ],
 "metadata": {
  "kernelspec": {
   "display_name": "Python 3",
   "language": "python",
   "name": "python3"
  },
  "language_info": {
   "codemirror_mode": {
    "name": "ipython",
    "version": 3
   },
   "file_extension": ".py",
   "mimetype": "text/x-python",
   "name": "python",
   "nbconvert_exporter": "python",
   "pygments_lexer": "ipython3",
   "version": "3.8.6"
  }
 },
 "nbformat": 4,
 "nbformat_minor": 4
}<|MERGE_RESOLUTION|>--- conflicted
+++ resolved
@@ -89,7 +89,6 @@
      "output_type": "stream",
      "text": [
       "entity_mappings\n",
-<<<<<<< HEAD
       "    alias2qids_unfiltered.json\n",
       "    qid2eid.json\n",
       "    alias2id_unfiltered.json\n",
@@ -98,12 +97,6 @@
       "    qid2desc.json\n",
       "    alias2qids.json\n",
       "    qid2cnt.json\n",
-=======
-      "    qid2eid.json\n",
-      "    qid2title.json\n",
-      "    alias2qids.json\n",
-      "    alias2id_filtered.json\n",
->>>>>>> 09b20092
       "    config.json\n",
       "kg_mappings\n",
       "    qid2relations.json\n",
@@ -176,11 +169,7 @@
      "name": "stderr",
      "output_type": "stream",
      "text": [
-<<<<<<< HEAD
       "Building edit mode objs: 100%|██████████| 15202497/15202497 [00:35<00:00, 426688.99it/s]\n"
-=======
-      "Building edit mode objs: 100%|██████████| 15290555/15290555 [00:38<00:00, 401372.40it/s]\n"
->>>>>>> 09b20092
      ]
     },
     {
@@ -194,11 +183,7 @@
      "name": "stderr",
      "output_type": "stream",
      "text": [
-<<<<<<< HEAD
       "Building edit mode objs: 100%|██████████| 5832699/5832699 [00:14<00:00, 392426.26it/s]\n"
-=======
-      "Building edit mode objs: 100%|██████████| 5832699/5832699 [00:15<00:00, 385409.98it/s]\n"
->>>>>>> 09b20092
      ]
     },
     {
@@ -212,11 +197,7 @@
      "name": "stderr",
      "output_type": "stream",
      "text": [
-<<<<<<< HEAD
       "Building edit mode objs: 100%|██████████| 5832699/5832699 [00:13<00:00, 433854.27it/s]\n"
-=======
-      "Building edit mode objs: 100%|██████████| 5832699/5832699 [00:14<00:00, 391065.98it/s]\n"
->>>>>>> 09b20092
      ]
     },
     {
@@ -230,11 +211,7 @@
      "name": "stderr",
      "output_type": "stream",
      "text": [
-<<<<<<< HEAD
       "Building edit mode objs: 100%|██████████| 5832699/5832699 [00:03<00:00, 1718610.98it/s]\n"
-=======
-      "Building edit mode objs: 100%|██████████| 5832699/5832699 [00:03<00:00, 1854201.41it/s]\n"
->>>>>>> 09b20092
      ]
     },
     {
@@ -248,11 +225,7 @@
      "name": "stderr",
      "output_type": "stream",
      "text": [
-<<<<<<< HEAD
       "Building edit mode objs: 100%|██████████| 5832699/5832699 [00:06<00:00, 847543.59it/s]\n"
-=======
-      "Building edit mode objs: 100%|██████████| 5832699/5832699 [00:06<00:00, 837928.04it/s]\n"
->>>>>>> 09b20092
      ]
     },
     {
@@ -266,22 +239,14 @@
      "name": "stderr",
      "output_type": "stream",
      "text": [
-<<<<<<< HEAD
       "Checking relations and building edit mode objs: 100%|██████████| 5832699/5832699 [01:30<00:00, 64385.29it/s] "
-=======
-      "Checking relations and building edit mode objs: 100%|██████████| 5832699/5832699 [01:30<00:00, 64691.41it/s] "
->>>>>>> 09b20092
-     ]
-    },
-    {
-     "name": "stdout",
-     "output_type": "stream",
-     "text": [
-<<<<<<< HEAD
+     ]
+    },
+    {
+     "name": "stdout",
+     "output_type": "stream",
+     "text": [
       "Loaded full ep in 483.0114130973816\n"
-=======
-      "Loaded full ep in 490.8939061164856\n"
->>>>>>> 09b20092
      ]
     },
     {
@@ -368,12 +333,8 @@
      "output_type": "stream",
      "text": [
       "Title: Apple TV+\n",
-<<<<<<< HEAD
       "Description: Apple TV+ is an ad-free subscription video on demand web television service of Apple Inc that debuted on November 1 , 2019 .\n",
       "Mentions: {'apple', 'appletv', 'apple tv plus', 'apple worldwide video', 'apple tv'}\n",
-=======
-      "Mentions: {'apple worldwide video', 'apple tv', 'appletv', 'apple', 'tv', 'apple tv plus'}\n",
->>>>>>> 09b20092
       "Type Systems: ['relations', 'hyena', 'hyena_coarse', 'wiki']\n",
       "Sample Wikidata Types: ['town in China', 'tehsil of India', 'subdistrict of China', 'faculty', 'pier']\n"
      ]
@@ -557,11 +518,7 @@
      "name": "stderr",
      "output_type": "stream",
      "text": [
-<<<<<<< HEAD
       "100%|██████████| 1523/1523 [00:00<00:00, 227150.45it/s]\n"
-=======
-      "100%|██████████| 1522/1522 [00:00<00:00, 192176.85it/s]\n"
->>>>>>> 09b20092
      ]
     }
    ],
@@ -691,11 +648,7 @@
     "    print(f\"Dumped config to {new_config_path}\")\n",
     "\n",
     "modify_config(old_config_path, new_config_save_path,\n",
-<<<<<<< HEAD
     "              model_path, str(entity_profile_cache.parent / \"new_profile_wiki\"),\n",
-=======
-    "              new_model_path, str(entity_profile_cache.parent / \"new_profile_wiki\"),\n",
->>>>>>> 09b20092
     "              new_log_path)"
    ]
   },
@@ -709,11 +662,7 @@
   },
   {
    "cell_type": "code",
-<<<<<<< HEAD
    "execution_count": 16,
-=======
-   "execution_count": 23,
->>>>>>> 09b20092
    "metadata": {},
    "outputs": [
     {
@@ -784,11 +733,7 @@
       "        \"log_path\": \"bootleg_logs\",\n",
       "        \"lr\": \"2e-5\",\n",
       "        \"lr_scheduler\": \"linear\",\n",
-<<<<<<< HEAD
       "        \"model_path\": \"..\\/tutorial_data\\/models\\/bootleg_uncased\\/bootleg_wiki.pth\",\n",
-=======
-      "        \"model_path\": \"np_bootleg_model.pth\",\n",
->>>>>>> 09b20092
       "        \"n_steps\": 428648,\n",
       "        \"online_eval\": false,\n",
       "        \"use_exact_log_path\": true,\n",
@@ -832,18 +777,13 @@
   },
   {
    "cell_type": "code",
-<<<<<<< HEAD
    "execution_count": 17,
-=======
-   "execution_count": 25,
->>>>>>> 09b20092
    "metadata": {},
    "outputs": [
     {
      "name": "stderr",
      "output_type": "stream",
      "text": [
-<<<<<<< HEAD
       "[2021-09-21 11:39:00,827][INFO] emmental.meta:122 - Setting logging directory to: bootleg_logs\n",
       "[2021-09-21 11:39:00,883][INFO] emmental.meta:64 - Loading Emmental default config from /dfs/scratch0/lorr1/projects/emmental/src/emmental/emmental-default-config.yaml.\n",
       "[2021-09-21 11:39:00,884][INFO] emmental.meta:174 - Updating Emmental config from user provided config.\n",
@@ -861,189 +801,6 @@
       "[2021-09-21 11:39:47,313][INFO] emmental.model:809 - [Bootleg] Model loaded from ../tutorial_data/models/bootleg_uncased/bootleg_wiki.pth\n",
       "[2021-09-21 11:39:47,314][INFO] emmental.model:103 - Moving context_encoder module to CPU.\n",
       "[2021-09-21 11:39:47,316][INFO] emmental.model:103 - Moving entity_encoder module to CPU.\n"
-=======
-      "[2021-09-06 22:14:43,606][INFO] emmental.meta:125 - Logging was already initialized to use bootleg_logs.  To configure logging manually, call emmental.init_logging before initialiting Meta.\n",
-      "[2021-09-06 22:14:43,650][INFO] emmental.meta:64 - Loading Emmental default config from /dfs/scratch0/lorr1/projects/emmental/src/emmental/emmental-default-config.yaml.\n",
-      "[2021-09-06 22:14:43,651][INFO] emmental.meta:174 - Updating Emmental config from user provided config.\n",
-      "[2021-09-06 22:14:43,652][INFO] emmental.utils.seed:27 - Set random seed to 1234.\n",
-      "[2021-09-06 22:14:44,136][INFO] filelock:274 - Lock 140595649416592 acquired on bootleg_logs/c1d7f0a763fb63861cc08553866f1fc3e5a6f4f07621be277452d26d71303b7e.20430bd8e10ef77a7d2977accefe796051e01bc2fc4aa146bc862997a1a15e79.lock\n"
-     ]
-    },
-    {
-     "data": {
-      "application/vnd.jupyter.widget-view+json": {
-       "model_id": "a1b242513f744eb9bcd000ed973c3953",
-       "version_major": 2,
-       "version_minor": 0
-      },
-      "text/plain": [
-       "HBox(children=(FloatProgress(value=0.0, description='Downloading', max=28.0, style=ProgressStyle(description_w…"
-      ]
-     },
-     "metadata": {},
-     "output_type": "display_data"
-    },
-    {
-     "name": "stderr",
-     "output_type": "stream",
-     "text": [
-      "[2021-09-06 22:14:44,624][INFO] filelock:318 - Lock 140595649416592 released on bootleg_logs/c1d7f0a763fb63861cc08553866f1fc3e5a6f4f07621be277452d26d71303b7e.20430bd8e10ef77a7d2977accefe796051e01bc2fc4aa146bc862997a1a15e79.lock\n"
-     ]
-    },
-    {
-     "name": "stdout",
-     "output_type": "stream",
-     "text": [
-      "\n"
-     ]
-    },
-    {
-     "name": "stderr",
-     "output_type": "stream",
-     "text": [
-      "[2021-09-06 22:14:44,934][INFO] filelock:274 - Lock 140595649416784 acquired on bootleg_logs/3c61d016573b14f7f008c02c4e51a366c67ab274726fe2910691e2a761acf43e.37395cee442ab11005bcd270f3c34464dc1704b715b5d7d52b1a461abe3b9e4e.lock\n"
-     ]
-    },
-    {
-     "data": {
-      "application/vnd.jupyter.widget-view+json": {
-       "model_id": "d279b99fd05e4482b3866fe3e2c8486d",
-       "version_major": 2,
-       "version_minor": 0
-      },
-      "text/plain": [
-       "HBox(children=(FloatProgress(value=0.0, description='Downloading', max=570.0, style=ProgressStyle(description_…"
-      ]
-     },
-     "metadata": {},
-     "output_type": "display_data"
-    },
-    {
-     "name": "stderr",
-     "output_type": "stream",
-     "text": [
-      "[2021-09-06 22:14:45,379][INFO] filelock:318 - Lock 140595649416784 released on bootleg_logs/3c61d016573b14f7f008c02c4e51a366c67ab274726fe2910691e2a761acf43e.37395cee442ab11005bcd270f3c34464dc1704b715b5d7d52b1a461abe3b9e4e.lock\n"
-     ]
-    },
-    {
-     "name": "stdout",
-     "output_type": "stream",
-     "text": [
-      "\n"
-     ]
-    },
-    {
-     "name": "stderr",
-     "output_type": "stream",
-     "text": [
-      "[2021-09-06 22:14:45,694][INFO] filelock:274 - Lock 140595649414528 acquired on bootleg_logs/45c3f7a79a80e1cf0a489e5c62b43f173c15db47864303a55d623bb3c96f72a5.d789d64ebfe299b0e416afc4a169632f903f693095b4629a7ea271d5a0cf2c99.lock\n"
-     ]
-    },
-    {
-     "data": {
-      "application/vnd.jupyter.widget-view+json": {
-       "model_id": "929cbe9d0d024a05a8802061bb64aa73",
-       "version_major": 2,
-       "version_minor": 0
-      },
-      "text/plain": [
-       "HBox(children=(FloatProgress(value=0.0, description='Downloading', max=231508.0, style=ProgressStyle(descripti…"
-      ]
-     },
-     "metadata": {},
-     "output_type": "display_data"
-    },
-    {
-     "name": "stderr",
-     "output_type": "stream",
-     "text": [
-      "[2021-09-06 22:14:46,394][INFO] filelock:318 - Lock 140595649414528 released on bootleg_logs/45c3f7a79a80e1cf0a489e5c62b43f173c15db47864303a55d623bb3c96f72a5.d789d64ebfe299b0e416afc4a169632f903f693095b4629a7ea271d5a0cf2c99.lock\n"
-     ]
-    },
-    {
-     "name": "stdout",
-     "output_type": "stream",
-     "text": [
-      "\n"
-     ]
-    },
-    {
-     "name": "stderr",
-     "output_type": "stream",
-     "text": [
-      "[2021-09-06 22:14:46,708][INFO] filelock:274 - Lock 140593873375088 acquired on bootleg_logs/534479488c54aeaf9c3406f647aa2ec13648c06771ffe269edabebd4c412da1d.7f2721073f19841be16f41b0a70b600ca6b880c8f3df6f3535cbc704371bdfa4.lock\n"
-     ]
-    },
-    {
-     "data": {
-      "application/vnd.jupyter.widget-view+json": {
-       "model_id": "741c2ea6b6f742ccb8a33bda1feb8bfe",
-       "version_major": 2,
-       "version_minor": 0
-      },
-      "text/plain": [
-       "HBox(children=(FloatProgress(value=0.0, description='Downloading', max=466062.0, style=ProgressStyle(descripti…"
-      ]
-     },
-     "metadata": {},
-     "output_type": "display_data"
-    },
-    {
-     "name": "stderr",
-     "output_type": "stream",
-     "text": [
-      "[2021-09-06 22:14:47,491][INFO] filelock:318 - Lock 140593873375088 released on bootleg_logs/534479488c54aeaf9c3406f647aa2ec13648c06771ffe269edabebd4c412da1d.7f2721073f19841be16f41b0a70b600ca6b880c8f3df6f3535cbc704371bdfa4.lock\n"
-     ]
-    },
-    {
-     "name": "stdout",
-     "output_type": "stream",
-     "text": [
-      "\n"
-     ]
-    },
-    {
-     "name": "stderr",
-     "output_type": "stream",
-     "text": [
-      "[2021-09-06 22:14:48,441][INFO] emmental.model:72 - Created emmental model Bootleg that contains task set().\n"
-     ]
-    },
-    {
-     "name": "stdout",
-     "output_type": "stream",
-     "text": [
-      "Using Standard Cands CrossEntropy Loss\n"
-     ]
-    },
-    {
-     "name": "stderr",
-     "output_type": "stream",
-     "text": [
-      "Some weights of the model checkpoint at bert-base-uncased were not used when initializing BertModel: ['cls.seq_relationship.weight', 'cls.predictions.transform.LayerNorm.weight', 'cls.predictions.transform.dense.bias', 'cls.seq_relationship.bias', 'cls.predictions.transform.dense.weight', 'cls.predictions.bias', 'cls.predictions.transform.LayerNorm.bias', 'cls.predictions.decoder.weight']\n",
-      "- This IS expected if you are initializing BertModel from the checkpoint of a model trained on another task or with another architecture (e.g. initializing a BertForSequenceClassification model from a BertForPreTraining model).\n",
-      "- This IS NOT expected if you are initializing BertModel from the checkpoint of a model that you expect to be exactly identical (initializing a BertForSequenceClassification model from a BertForSequenceClassification model).\n",
-      "Some weights of the model checkpoint at bert-base-uncased were not used when initializing BertModel: ['cls.seq_relationship.weight', 'cls.predictions.transform.LayerNorm.weight', 'cls.predictions.transform.dense.bias', 'cls.seq_relationship.bias', 'cls.predictions.transform.dense.weight', 'cls.predictions.bias', 'cls.predictions.transform.LayerNorm.bias', 'cls.predictions.decoder.weight']\n",
-      "- This IS expected if you are initializing BertModel from the checkpoint of a model trained on another task or with another architecture (e.g. initializing a BertForSequenceClassification model from a BertForPreTraining model).\n",
-      "- This IS NOT expected if you are initializing BertModel from the checkpoint of a model that you expect to be exactly identical (initializing a BertForSequenceClassification model from a BertForSequenceClassification model).\n",
-      "[2021-09-06 22:14:53,040][INFO] emmental.task:78 - Created task: NED\n",
-      "[2021-09-06 22:14:53,041][INFO] emmental.model:108 - Moving context_encoder module to CPU.\n",
-      "[2021-09-06 22:14:53,043][INFO] emmental.model:108 - Moving entity_encoder module to CPU.\n",
-      "[2021-09-06 22:14:55,443][INFO] emmental.model:832 - Missing bert in module_pool, skip it..\n",
-      "[2021-09-06 22:14:55,444][INFO] emmental.model:832 - Missing embedding_payload in module_pool, skip it..\n",
-      "[2021-09-06 22:14:55,445][INFO] emmental.model:832 - Missing attn_network in module_pool, skip it..\n",
-      "[2021-09-06 22:14:55,447][INFO] emmental.model:832 - Missing pred_layer in module_pool, skip it..\n",
-      "[2021-09-06 22:14:55,448][INFO] emmental.model:832 - Missing learned in module_pool, skip it..\n",
-      "[2021-09-06 22:14:55,449][INFO] emmental.model:832 - Missing title_static in module_pool, skip it..\n",
-      "[2021-09-06 22:14:55,450][INFO] emmental.model:832 - Missing learned_type in module_pool, skip it..\n",
-      "[2021-09-06 22:14:55,451][INFO] emmental.model:832 - Missing learned_type_wiki in module_pool, skip it..\n",
-      "[2021-09-06 22:14:55,452][INFO] emmental.model:832 - Missing learned_type_relations in module_pool, skip it..\n",
-      "[2021-09-06 22:14:55,453][INFO] emmental.model:832 - Missing adj_index in module_pool, skip it..\n",
-      "[2021-09-06 22:14:55,455][INFO] emmental.model:832 - Missing type_prediction in module_pool, skip it..\n",
-      "[2021-09-06 22:14:55,456][INFO] emmental.model:800 - [Bootleg] Model loaded from np_bootleg_model.pth\n",
-      "[2021-09-06 22:14:55,458][INFO] emmental.model:108 - Moving context_encoder module to CPU.\n",
-      "[2021-09-06 22:14:55,461][INFO] emmental.model:108 - Moving entity_encoder module to CPU.\n"
->>>>>>> 09b20092
      ]
     }
    ],
@@ -1057,11 +814,7 @@
   },
   {
    "cell_type": "code",
-<<<<<<< HEAD
    "execution_count": 18,
-=======
-   "execution_count": 26,
->>>>>>> 09b20092
    "metadata": {},
    "outputs": [
     {
@@ -1079,17 +832,12 @@
   },
   {
    "cell_type": "code",
-<<<<<<< HEAD
    "execution_count": 19,
-=======
-   "execution_count": 27,
->>>>>>> 09b20092
    "metadata": {},
    "outputs": [
     {
      "data": {
       "text/plain": [
-<<<<<<< HEAD
        "{'qids': [['NQ1']],\n",
        " 'probs': [[1.0]],\n",
        " 'titles': [['Some New Entity']],\n",
@@ -1097,15 +845,6 @@
        "    '-1',\n",
        "    '-1',\n",
        "    '-1',\n",
-=======
-       "{'qids': [['Q185350']],\n",
-       " 'probs': [[0.3227715790271759]],\n",
-       " 'titles': [['San Marino national football team']],\n",
-       " 'cands': [[['Q238',\n",
-       "    'Q185350',\n",
-       "    'Q1813168',\n",
-       "    'Q7414851',\n",
->>>>>>> 09b20092
        "    '-1',\n",
        "    '-1',\n",
        "    '-1',\n",
@@ -1132,7 +871,6 @@
        "    '-1',\n",
        "    '-1',\n",
        "    '-1']]],\n",
-<<<<<<< HEAD
        " 'cand_probs': [[array([1., 0., 0., 0., 0., 0., 0., 0., 0., 0., 0., 0., 0., 0., 0., 0., 0.,\n",
        "          0., 0., 0., 0., 0., 0., 0., 0., 0., 0., 0., 0., 0.], dtype=float32)]],\n",
        " 'spans': [[[3, 5]]],\n",
@@ -1141,20 +879,6 @@
       ]
      },
      "execution_count": 19,
-=======
-       " 'cand_probs': [[array([0.19244708, 0.32277158, 0.22852153, 0.25625986, 0.        ,\n",
-       "          0.        , 0.        , 0.        , 0.        , 0.        ,\n",
-       "          0.        , 0.        , 0.        , 0.        , 0.        ,\n",
-       "          0.        , 0.        , 0.        , 0.        , 0.        ,\n",
-       "          0.        , 0.        , 0.        , 0.        , 0.        ,\n",
-       "          0.        , 0.        , 0.        , 0.        , 0.        ],\n",
-       "         dtype=float32)]],\n",
-       " 'spans': [[[2, 4]]],\n",
-       " 'aliases': [['san marino']]}"
-      ]
-     },
-     "execution_count": 27,
->>>>>>> 09b20092
      "metadata": {},
      "output_type": "execute_result"
     }
