--- conflicted
+++ resolved
@@ -16,15 +16,9 @@
     "### Requirements\n",
     "\n",
     "You will need to download the following files for this notebook:\n",
-<<<<<<< HEAD
-    "- Pretrained Bootleg uncased model and config [here](https://bootleg-data.s3.amazonaws.com/models/lateset/bootleg_uncased.tar.gz). Cased model and config [here](https://bootleg-data.s3.amazonaws.com/models/lateset/bootleg_cased.tar.gz)\n",
-    "- Sample of Natural Questions with hand-labelled entities [here](https://bootleg-data.s3.amazonaws.com/data/lateset/nq.tar.gz)\n",
-    "- Entity data [here](https://bootleg-data.s3.amazonaws.com/data/lateset/entity_db.tar.gz)\n",
-=======
     "- Pretrained Bootleg uncased model and config [here](https://bootleg-data.s3-us-west-2.amazonaws.com/models/lateset/bootleg_uncased.tar.gz). Cased model and config [here](https://bootleg-data.s3-us-west-2.amazonaws.com/models/lateset/bootleg_cased.tar.gz)\n",
     "- Sample of Natural Questions with hand-labelled entities [here](https://bootleg-data.s3-us-west-2.amazonaws.com/data/lateset/nq.tar.gz)\n",
     "- Entity data [here](https://bootleg-data.s3-us-west-2.amazonaws.com/data/lateset/entity_db.tar.gz)\n",
->>>>>>> 8b216e62
     "\n",
     "For convenience, you can run the commands below (from the root directory of the repo) to download all the above files and unpack them to `models` and `data` directories. It will take several minutes to download all the files.\n",
     "\n",
