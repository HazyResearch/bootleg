{
 "cells": [
  {
   "cell_type": "markdown",
   "metadata": {},
   "source": [
    "# End-to-End NED Tutorial\n",
    "\n",
    "In this tutorial, we walk through how to use Bootleg as an end-to-end pipeline to detect and label entities in a set of sentences. First, we show how to use Bootleg to detect and disambiguate mentions to entities. We then compare to an existing system named TAGME. Finally, we show how to use Bootleg to annotate individual sentences on the fly. "
   ]
  },
  {
   "cell_type": "markdown",
   "metadata": {},
   "source": [
    "To understand how Bootleg performs on more natural language than we find in Wikipedia, we hand label the mentions and corresponding entities in 50 questions sampled from the [Natural Questions dataset (Google)](https://ai.google.com/research/NaturalQuestions). \n",
    "\n",
    "### Requirements\n",
    "\n",
    "You will need to download the following files for this notebook:\n",
    "- Pretrained Bootleg model and config [here](https://bootleg-emb.s3.amazonaws.com/models/2020_10_22/bootleg_wiki.tar.gz)*\n",
    "- Sample of Natural Questions with hand-labelled entities [here](https://bootleg-emb.s3.amazonaws.com/data/nq.tar.gz)\n",
    "- Entity data [here](https://bootleg-emb.s3.amazonaws.com/data/wiki_entity_data.tar.gz)*\n",
    "- Embedding data [here](https://bootleg-emb.s3.amazonaws.com/data/emb_data.tar.gz)*\n",
    "- Pretrained BERT model [here](https://bootleg-emb.s3.amazonaws.com/pretrained_bert_models.tar.gz)*\n",
    "\n",
    "*Same file as in benchmark tutorial and does not need to be re-downloaded.\n",
    "\n",
    "For convenience, you can run the commands below (from the root directory of the repo) to download all the above files and unpack them to `models`, `data`, and `pretrained_bert_models` directories. It will take several minutes to download all the files. \n",
    "\n",
    "    bash download_model.sh \n",
    "    bash download_data.sh \n",
    "    bash download_bert.sh"
   ]
  },
  {
   "cell_type": "code",
   "execution_count": 1,
   "metadata": {},
   "outputs": [
    {
     "name": "stderr",
     "output_type": "stream",
     "text": [
      "/dfs/scratch0/lorr1/my_env_dawn/lib/python3.6/site-packages/pandas/compat/__init__.py:85: UserWarning: Could not import the lzma module. Your installed Python is incomplete. Attempting to use lzma compression will result in a RuntimeError.\n",
      "  warnings.warn(msg)\n",
      "/dfs/scratch0/lorr1/my_env_dawn/lib/python3.6/site-packages/pandas/compat/__init__.py:85: UserWarning: Could not import the lzma module. Your installed Python is incomplete. Attempting to use lzma compression will result in a RuntimeError.\n",
      "  warnings.warn(msg)\n"
     ]
    }
   ],
   "source": [
    "import numpy as np \n",
    "import pandas as pd\n",
    "import ujson\n",
    "from utils import load_mentions, tagme_annotate\n",
    "\n",
    "# set up logging\n",
    "import sys\n",
    "import logging\n",
    "from importlib import reload\n",
    "reload(logging)\n",
    "logging.basicConfig(stream=sys.stdout, format='%(asctime)s %(message)s', level=logging.INFO)\n",
    "logger = logging.getLogger(__name__)\n",
    "\n",
    "root_dir = # FILL IN FULL PATH TO ROOT REPO DIRECTORY HERE \n",
    "cand_map = f'{root_dir}/data/wiki_entity_data/entity_mappings/alias2qids_wiki.json'"
   ]
  },
  {
   "cell_type": "markdown",
   "metadata": {},
   "source": [
<<<<<<< HEAD
    "If you have a GPU with at least 12GB of memory available, set the below to `False` to run inference on the CPU. "
=======
    "If you have a GPU with at least 12GB of memory available, set the below to `False` to run inference on a GPU. "
>>>>>>> 4d7f9986
   ]
  },
  {
   "cell_type": "code",
   "execution_count": 2,
   "metadata": {},
   "outputs": [],
   "source": [
    "use_cpu = True"
   ]
  },
  {
   "cell_type": "markdown",
   "metadata": {},
   "source": [
    "## 1. Detect Mentions\n",
    "Bootleg uses a simple mention extraction algorithm that extracts mentions using a given candidate map. We will use a Wikipedia candidate map that we mined using Wikipedia anchor links and Wikidata aliases for a total of ~8 million mentions (provided in the Requirements section of this notebook)."
   ]
  },
  {
   "cell_type": "markdown",
   "metadata": {},
   "source": [
    "For the input dataset for the end-to-end pipeline, we assume a jsonlines file with a single dictionary with the key \"sentence\" and value as the text of the sentence, per line. For instance, you may have a file with the lines:\n",
    "\n",
    "    {\"sentence\": \"who did the voice of the magician in frosty the snowman\"}\n",
    "    {\"sentence\": \"what is considered the outer banks in north carolina\"}\n",
    "    \n",
    "Below, we have additional keys to keep track of the hand-labelled mentions, but this is purely for evaluating the quality of the end-to-end pipeline and is not needed in the common use cases of using Bootleg to detect and label mentions."
   ]
  },
  {
   "cell_type": "code",
   "execution_count": 3,
   "metadata": {},
   "outputs": [],
   "source": [
    "nq_sample_orig = f'{root_dir}/data/nq/test_natural_questions_50.jsonl'\n",
    "nq_sample_bootleg = f'{root_dir}/data/nq/test_natural_questions_50_bootleg.jsonl'"
   ]
  },
  {
   "cell_type": "code",
   "execution_count": 4,
   "metadata": {},
   "outputs": [
    {
     "name": "stdout",
     "output_type": "stream",
     "text": [
      "2020-10-21 17:17:42,065 Loading candidate mapping...\n"
     ]
    },
    {
     "name": "stderr",
     "output_type": "stream",
     "text": [
      "100%|██████████| 8034754/8034754 [00:16<00:00, 482916.78it/s]"
     ]
    },
    {
     "name": "stdout",
     "output_type": "stream",
     "text": [
      "2020-10-21 17:17:58,709 Loaded candidate mapping with 8034754 aliases.\n"
     ]
    },
    {
     "name": "stderr",
     "output_type": "stream",
     "text": [
      "\n"
     ]
    },
    {
     "name": "stdout",
     "output_type": "stream",
     "text": [
      "2020-10-21 17:18:12,381 Using 8 workers...\n",
      "2020-10-21 17:18:12,382 Reading in /dfs/scratch0/lorr1/bootleg/bootleg-internal/new_tutorial_data/data/nq/test_natural_questions_50.jsonl\n",
      "2020-10-21 17:18:12,658 Wrote out data chunks in 0.27s\n",
      "2020-10-21 17:18:12,659 Calling subprocess...\n",
      "2020-10-21 17:18:13,711 Merging files...\n",
      "2020-10-21 17:18:13,756 Removing temporary files...\n",
      "2020-10-21 17:18:13,978 Finished in 1.6176435947418213 seconds. Wrote out to /dfs/scratch0/lorr1/bootleg/bootleg-internal/new_tutorial_data/data/nq/test_natural_questions_50_bootleg.jsonl\n"
     ]
    }
   ],
   "source": [
    "from bootleg.extract_mentions import extract_mentions\n",
    "extract_mentions(in_filepath=nq_sample_orig, out_filepath=nq_sample_bootleg, cand_map_file=cand_map, logger=logger)"
   ]
  },
  {
   "cell_type": "markdown",
   "metadata": {},
   "source": [
    "By looking at a sample of the extracted mentions, we can compare the mention extraction phase to the hand-labelled mentions."
   ]
  },
  {
   "cell_type": "code",
   "execution_count": 5,
   "metadata": {},
   "outputs": [
    {
     "data": {
      "text/html": [
       "<div>\n",
       "<style scoped>\n",
       "    .dataframe tbody tr th:only-of-type {\n",
       "        vertical-align: middle;\n",
       "    }\n",
       "\n",
       "    .dataframe tbody tr th {\n",
       "        vertical-align: top;\n",
       "    }\n",
       "\n",
       "    .dataframe thead th {\n",
       "        text-align: right;\n",
       "    }\n",
       "</style>\n",
       "<table border=\"1\" class=\"dataframe\">\n",
       "  <thead>\n",
       "    <tr style=\"text-align: right;\">\n",
       "      <th></th>\n",
       "      <th>sentence</th>\n",
       "      <th>aliases_hand</th>\n",
       "      <th>spans_hand</th>\n",
       "      <th>aliases_bootleg</th>\n",
       "      <th>spans_bootleg</th>\n",
       "    </tr>\n",
       "  </thead>\n",
       "  <tbody>\n",
       "    <tr>\n",
       "      <th>21</th>\n",
       "      <td>the pair of hand drums used in indian classical music is called</td>\n",
       "      <td>[indian classical music]</td>\n",
       "      <td>[[7, 10]]</td>\n",
       "      <td>[hand, drums, indian classical music]</td>\n",
       "      <td>[[3, 4], [4, 5], [7, 10]]</td>\n",
       "    </tr>\n",
       "    <tr>\n",
       "      <th>17</th>\n",
       "      <td>is it a bank holiday today in spain</td>\n",
       "      <td>[bank holiday, spain]</td>\n",
       "      <td>[[3, 5], [7, 8]]</td>\n",
       "      <td>[bank holiday, spain]</td>\n",
       "      <td>[[3, 5], [7, 8]]</td>\n",
       "    </tr>\n",
       "    <tr>\n",
       "      <th>26</th>\n",
       "      <td>who opened and closed the 1960 winter olympics</td>\n",
       "      <td>[1960 winter olympics]</td>\n",
       "      <td>[[5, 8]]</td>\n",
       "      <td>[1960 winter olympics]</td>\n",
       "      <td>[[5, 8]]</td>\n",
       "    </tr>\n",
       "    <tr>\n",
       "      <th>7</th>\n",
       "      <td>is there an active volcano in new zealand</td>\n",
       "      <td>[new zealand]</td>\n",
       "      <td>[[6, 8]]</td>\n",
       "      <td>[active volcano, new zealand]</td>\n",
       "      <td>[[3, 5], [6, 8]]</td>\n",
       "    </tr>\n",
       "    <tr>\n",
       "      <th>5</th>\n",
       "      <td>the u.s. supreme court hears appeals from circuit courts</td>\n",
       "      <td>[u.s. supreme court, circuit courts]</td>\n",
       "      <td>[[1, 4], [7, 9]]</td>\n",
       "      <td>[us supreme court, circuit courts]</td>\n",
       "      <td>[[1, 4], [7, 9]]</td>\n",
       "    </tr>\n",
       "    <tr>\n",
       "      <th>19</th>\n",
       "      <td>who played the bank robber in dirty harry</td>\n",
       "      <td>[dirty harry]</td>\n",
       "      <td>[[6, 8]]</td>\n",
       "      <td>[bank robber, dirty harry]</td>\n",
       "      <td>[[3, 5], [6, 8]]</td>\n",
       "    </tr>\n",
       "    <tr>\n",
       "      <th>11</th>\n",
       "      <td>hitchhiker 's guide to the galaxy slartibartfast quotes</td>\n",
       "      <td>[hitchhiker 's guide to the galaxy, slartibartfast]</td>\n",
       "      <td>[[0, 6], [6, 7]]</td>\n",
       "      <td>[hitchhiker s guide to the galaxy, slartibartfast]</td>\n",
       "      <td>[[0, 6], [6, 7]]</td>\n",
       "    </tr>\n",
       "    <tr>\n",
       "      <th>12</th>\n",
       "      <td>what was dennis hopper 's bike in easy rider</td>\n",
       "      <td>[dennis hopper, easy rider]</td>\n",
       "      <td>[[2, 4], [7, 9]]</td>\n",
       "      <td>[dennis hopper, bike, easy rider]</td>\n",
       "      <td>[[2, 4], [5, 6], [7, 9]]</td>\n",
       "    </tr>\n",
       "    <tr>\n",
       "      <th>47</th>\n",
       "      <td>who is mariah carey talking about in we belong together</td>\n",
       "      <td>[mariah carey, we belong together]</td>\n",
       "      <td>[[2, 4], [7, 10]]</td>\n",
       "      <td>[mariah carey, we belong together]</td>\n",
       "      <td>[[2, 4], [7, 10]]</td>\n",
       "    </tr>\n",
       "    <tr>\n",
       "      <th>6</th>\n",
       "      <td>why does the author say that the vampire in nosferatu is named count orlok and not count dracula</td>\n",
       "      <td>[nosferatu, count orlok, count dracula]</td>\n",
       "      <td>[[9, 10], [12, 14], [16, 18]]</td>\n",
       "      <td>[vampire, nosferatu, count orlok, count dracula]</td>\n",
       "      <td>[[7, 8], [9, 10], [12, 14], [16, 18]]</td>\n",
       "    </tr>\n",
       "    <tr>\n",
       "      <th>49</th>\n",
       "      <td>cast of characters in fiddler on the roof</td>\n",
       "      <td>[fiddler on the roof]</td>\n",
       "      <td>[[4, 8]]</td>\n",
       "      <td>[fiddler on the roof]</td>\n",
       "      <td>[[4, 8]]</td>\n",
       "    </tr>\n",
       "    <tr>\n",
       "      <th>22</th>\n",
       "      <td>game of thrones season 1 white hair girl</td>\n",
       "      <td>[game of thrones season 1]</td>\n",
       "      <td>[[0, 5]]</td>\n",
       "      <td>[game of thrones season 1, white hair]</td>\n",
       "      <td>[[0, 5], [5, 7]]</td>\n",
       "    </tr>\n",
       "    <tr>\n",
       "      <th>38</th>\n",
       "      <td>when was the wizard of oz made in technicolor</td>\n",
       "      <td>[wizard of oz, technicolor]</td>\n",
       "      <td>[[3, 6], [8, 9]]</td>\n",
       "      <td>[the wizard of oz, in technicolor]</td>\n",
       "      <td>[[2, 6], [7, 9]]</td>\n",
       "    </tr>\n",
       "    <tr>\n",
       "      <th>37</th>\n",
       "      <td>landmark supreme court cases dealing with the first amendment</td>\n",
       "      <td>[supreme court, first amendment]</td>\n",
       "      <td>[[1, 3], [7, 9]]</td>\n",
       "      <td>[landmark, supreme court, first amendment]</td>\n",
       "      <td>[[0, 1], [1, 3], [7, 9]]</td>\n",
       "    </tr>\n",
       "    <tr>\n",
       "      <th>35</th>\n",
       "      <td>reasons why south africa should include renewable energy in its energy mix</td>\n",
       "      <td>[south africa, renewable energy]</td>\n",
       "      <td>[[2, 4], [6, 8]]</td>\n",
       "      <td>[south africa, renewable energy, energy mix]</td>\n",
       "      <td>[[2, 4], [6, 8], [10, 12]]</td>\n",
       "    </tr>\n",
       "  </tbody>\n",
       "</table>\n",
       "</div>"
      ],
      "text/plain": [
       "                                                                                            sentence  \\\n",
       "21                                   the pair of hand drums used in indian classical music is called   \n",
       "17                                                               is it a bank holiday today in spain   \n",
       "26                                                    who opened and closed the 1960 winter olympics   \n",
       "7                                                          is there an active volcano in new zealand   \n",
       "5                                           the u.s. supreme court hears appeals from circuit courts   \n",
       "19                                                         who played the bank robber in dirty harry   \n",
       "11                                           hitchhiker 's guide to the galaxy slartibartfast quotes   \n",
       "12                                                      what was dennis hopper 's bike in easy rider   \n",
       "47                                           who is mariah carey talking about in we belong together   \n",
       "6   why does the author say that the vampire in nosferatu is named count orlok and not count dracula   \n",
       "49                                                         cast of characters in fiddler on the roof   \n",
       "22                                                          game of thrones season 1 white hair girl   \n",
       "38                                                     when was the wizard of oz made in technicolor   \n",
       "37                                     landmark supreme court cases dealing with the first amendment   \n",
       "35                        reasons why south africa should include renewable energy in its energy mix   \n",
       "\n",
       "                                           aliases_hand  \\\n",
       "21                             [indian classical music]   \n",
       "17                                [bank holiday, spain]   \n",
       "26                               [1960 winter olympics]   \n",
       "7                                         [new zealand]   \n",
       "5                  [u.s. supreme court, circuit courts]   \n",
       "19                                        [dirty harry]   \n",
       "11  [hitchhiker 's guide to the galaxy, slartibartfast]   \n",
       "12                          [dennis hopper, easy rider]   \n",
       "47                   [mariah carey, we belong together]   \n",
       "6               [nosferatu, count orlok, count dracula]   \n",
       "49                                [fiddler on the roof]   \n",
       "22                           [game of thrones season 1]   \n",
       "38                          [wizard of oz, technicolor]   \n",
       "37                     [supreme court, first amendment]   \n",
       "35                     [south africa, renewable energy]   \n",
       "\n",
       "                       spans_hand  \\\n",
       "21                      [[7, 10]]   \n",
       "17               [[3, 5], [7, 8]]   \n",
       "26                       [[5, 8]]   \n",
       "7                        [[6, 8]]   \n",
       "5                [[1, 4], [7, 9]]   \n",
       "19                       [[6, 8]]   \n",
       "11               [[0, 6], [6, 7]]   \n",
       "12               [[2, 4], [7, 9]]   \n",
       "47              [[2, 4], [7, 10]]   \n",
       "6   [[9, 10], [12, 14], [16, 18]]   \n",
       "49                       [[4, 8]]   \n",
       "22                       [[0, 5]]   \n",
       "38               [[3, 6], [8, 9]]   \n",
       "37               [[1, 3], [7, 9]]   \n",
       "35               [[2, 4], [6, 8]]   \n",
       "\n",
       "                                       aliases_bootleg  \\\n",
       "21               [hand, drums, indian classical music]   \n",
       "17                               [bank holiday, spain]   \n",
       "26                              [1960 winter olympics]   \n",
       "7                        [active volcano, new zealand]   \n",
       "5                   [us supreme court, circuit courts]   \n",
       "19                          [bank robber, dirty harry]   \n",
       "11  [hitchhiker s guide to the galaxy, slartibartfast]   \n",
       "12                   [dennis hopper, bike, easy rider]   \n",
       "47                  [mariah carey, we belong together]   \n",
       "6     [vampire, nosferatu, count orlok, count dracula]   \n",
       "49                               [fiddler on the roof]   \n",
       "22              [game of thrones season 1, white hair]   \n",
       "38                  [the wizard of oz, in technicolor]   \n",
       "37          [landmark, supreme court, first amendment]   \n",
       "35        [south africa, renewable energy, energy mix]   \n",
       "\n",
       "                            spans_bootleg  \n",
       "21              [[3, 4], [4, 5], [7, 10]]  \n",
       "17                       [[3, 5], [7, 8]]  \n",
       "26                               [[5, 8]]  \n",
       "7                        [[3, 5], [6, 8]]  \n",
       "5                        [[1, 4], [7, 9]]  \n",
       "19                       [[3, 5], [6, 8]]  \n",
       "11                       [[0, 6], [6, 7]]  \n",
       "12               [[2, 4], [5, 6], [7, 9]]  \n",
       "47                      [[2, 4], [7, 10]]  \n",
       "6   [[7, 8], [9, 10], [12, 14], [16, 18]]  \n",
       "49                               [[4, 8]]  \n",
       "22                       [[0, 5], [5, 7]]  \n",
       "38                       [[2, 6], [7, 9]]  \n",
       "37               [[0, 1], [1, 3], [7, 9]]  \n",
       "35             [[2, 4], [6, 8], [10, 12]]  "
      ]
     },
     "execution_count": 5,
     "metadata": {},
     "output_type": "execute_result"
    }
   ],
   "source": [
    "orig_mentions_df = load_mentions(nq_sample_orig)\n",
    "bootleg_mentions_df = load_mentions(nq_sample_bootleg)\n",
    "\n",
    "# join dataframes and sample\n",
    "pd.merge(orig_mentions_df, bootleg_mentions_df, on=['sentence'], suffixes=['_hand', '_bootleg']).sample(15)"
   ]
  },
  {
   "cell_type": "markdown",
   "metadata": {},
   "source": [
    "In the sample above, we see that generally Bootleg detects the same mentions as the hand-labelled mentions, however sometimes Bootleg extracts extra mentions (e.g \"foaming\" in \"i see the river tiber foaming with much blood\"). This is expected as we would rather the mention detection step filter out too few mentions than too many. It will be the job of the backbone model and postprocessing to filter out these extra mentions, by either thresholding the prediction probability or predicting a candidate that represents \"No Candidate\" (we refer to this as \"NC\").  "
   ]
  },
  {
   "cell_type": "markdown",
   "metadata": {},
   "source": [
    "## 2. Disambiguate Mentions to Entities\n",
    "\n",
    "We run inference using a pretrained Bootleg model to disambiguate the extracted mentions to Wikidata QIDs. "
   ]
  },
  {
   "cell_type": "markdown",
   "metadata": {},
   "source": [
    "First, load the model config so we can set additional parameters and load the saved model during evaluation. We need to update the config parameters to point to the downloaded model checkpoint and data."
   ]
  },
  {
   "cell_type": "code",
   "execution_count": 25,
   "metadata": {},
   "outputs": [],
   "source": [
    "from bootleg import run\n",
    "from bootleg.utils.parser_utils import get_full_config\n",
    "\n",
    "config_path = f'{root_dir}/models/bootleg_wiki/bootleg_config.json'\n",
    "config_args = get_full_config(config_path)\n",
    "\n",
    "# decrease number of data threads as this is a small file\n",
    "config_args.run_config.dataset_threads = 2\n",
    "\n",
    "# set the model checkpoint path \n",
    "config_args.run_config.init_checkpoint = f'{root_dir}/models/bootleg_wiki/bootleg_model.pt'\n",
    "\n",
    "# set the path for the entity db and candidate map\n",
    "config_args.data_config.entity_dir = f'{root_dir}/data/wiki_entity_data'\n",
    "config_args.data_config.alias_cand_map = 'alias2qids_wiki.json'\n",
    "\n",
    "# set the data path and RSS500 test file \n",
    "config_args.data_config.data_dir = f'{root_dir}/data/nq'\n",
    "\n",
    "# to speed things up for the tutorial, we have already prepped the data with the mentions detected by Bootleg\n",
    "config_args.data_config.test_dataset.file = 'test_natural_questions_50_bootleg.jsonl'\n",
    "\n",
    "# set the embedding paths \n",
    "config_args.data_config.emb_dir =  f'{root_dir}/data/emb_data'\n",
    "config_args.data_config.word_embedding.cache_dir =  f'{root_dir}/pretrained_bert_models'\n",
    "\n",
    "# set the save directory \n",
    "config_args.run_config.save_dir = f'{root_dir}/results'\n",
    "\n",
    "# set whether to run inference on the CPU\n",
    "config_args.run_config.cpu = use_cpu"
   ]
  },
  {
   "cell_type": "markdown",
   "metadata": {},
   "source": [
    "Run evaluation in `dump_embs` mode to dump predictions and contextualized entity embeddings. Note that this command is about 10 times slower using a notebook than on the command line. To speed up the next command, run the following on the command line first. Then come back and run the next cell.\n",
    "\n",
    "```\n",
    "python3 -m bootleg.run --mode dump_embs \\\n",
    "    --config_script <root_dir>/models/bootleg_wiki/bootleg_config.json \\\n",
    "    --run_config.dataset_threads 2 \\\n",
    "    --run_config.init_checkpoint <root_dir>/models/bootleg_wiki/bootleg_model.pt \\\n",
    "    --data_config.entity_dir <root_dir>/data/wiki_entity_data \\\n",
    "    --data_config.alias_cand_map alias2qids_wiki.json \\\n",
    "    --data_config.data_dir <root_dir>/data/nq \\\n",
    "    --data_config.test_dataset.file test_natural_questions_50_bootleg.jsonl \\\n",
    "    --data_config.emb_dir <root_dir>/data/emb_data \\\n",
<<<<<<< HEAD
    "    --data_config.word_embedding.cache_dir <root_dir>/pretrained_bert_models \\\n",
=======
    "    --data_config.word_embedding.cache_dir <root_dir>/pretrained_bert_models \n",
>>>>>>> 4d7f9986
    "```"
   ]
  },
  {
   "cell_type": "code",
   "execution_count": 26,
   "metadata": {},
   "outputs": [
    {
     "name": "stdout",
     "output_type": "stream",
     "text": [
      "2020-10-21 18:36:44,109 Loading entity_symbols...\n",
      "2020-10-21 18:37:30,833 Loaded entity_symbols with 5310039 entities.\n",
      "2020-10-21 18:37:30,861 Loading slices...\n",
      "2020-10-21 18:48:04,167 Finished loading slices.\n",
      "2020-10-21 18:49:28,392 Loading dataset...\n",
      "2020-10-21 19:23:58,480 Finished loading dataset.\n",
      "2020-10-21 19:24:05,298 Loading embeddings...\n",
      "2020-10-21 19:24:29,538 Finished loading embeddings.\n",
      "2020-10-21 19:24:29,729 Loading model from /dfs/scratch0/lorr1/bootleg/bootleg-internal/new_tutorial_data/models/bootleg_wiki/bootleg_model.pt...\n",
      "2020-10-21 19:24:55,067 Successfully loaded model from /dfs/scratch0/lorr1/bootleg/bootleg-internal/new_tutorial_data/models/bootleg_wiki/bootleg_model.pt starting from checkpoint epoch 1 and step 0.\n",
      "2020-10-21 19:24:55,141 ************************DUMPING PREDICTIONS FOR test_natural_questions_50_bootleg.jsonl************************\n",
      "2020-10-21 19:24:55,230 64 samples, 4 batches, 50 len dataset\n",
      "2020-10-21 19:25:07,864 Writing predictions to /dfs/scratch0/lorr1/bootleg/bootleg-internal/new_tutorial_data/results/20200914_104853/test_natural_questions_50_bootleg/eval/bootleg_model/bootleg_labels.jsonl...\n",
      "2020-10-21 19:25:07,878 Total number of mentions across all sentences: 104\n",
      "2020-10-21 19:25:08,643 Finished writing predictions to /dfs/scratch0/lorr1/bootleg/bootleg-internal/new_tutorial_data/results/20200914_104853/test_natural_questions_50_bootleg/eval/bootleg_model/bootleg_labels.jsonl\n",
      "2020-10-21 19:25:08,730 Saving contextual entity embeddings to /dfs/scratch0/lorr1/bootleg/bootleg-internal/new_tutorial_data/results/20200914_104853/test_natural_questions_50_bootleg/eval/bootleg_model/bootleg_embs.npy\n",
      "2020-10-21 19:25:08,731 Wrote predictions to /dfs/scratch0/lorr1/bootleg/bootleg-internal/new_tutorial_data/results/20200914_104853/test_natural_questions_50_bootleg/eval/bootleg_model/bootleg_labels.jsonl\n"
     ]
    }
   ],
   "source": [
    "bootleg_label_file, bootleg_emb_file = run.model_eval(args=config_args, mode=\"dump_embs\", logger=logger, is_writer=True)"
   ]
  },
  {
   "cell_type": "markdown",
   "metadata": {},
   "source": [
    "We can now evaluate the overall quality of the end-to-end pipeline via precision / recall metrics, where the *recall* indicates what proportion of the hand-labelled mentions Bootleg correctly detects and disambiguates, and *precision* indicates what proportion of the mentions that Bootleg labels are correct. For instance, if Bootleg only labelled the few mentions it was very confident in, then it would have a low recall and high precision.\n",
    "\n",
    "To detect if mentions match the hand-labelled mention spans, we allow for +1/-1 word in the left span boundaries (e.g., 'the wizard of oz' and 'wizard of oz' are counted as the same mention). "
   ]
  },
  {
   "cell_type": "code",
   "execution_count": 27,
   "metadata": {},
   "outputs": [
    {
     "name": "stdout",
     "output_type": "stream",
     "text": [
      "Recall: 0.73 (57/78)\n",
      "Precision: 0.58 (57/99)\n"
     ]
    }
   ],
   "source": [
    "from utils import compute_precision_and_recall\n",
    "\n",
    "bootleg_errors = compute_precision_and_recall(orig_label_file=nq_sample_orig, \n",
    "                                              new_label_file=bootleg_label_file, \n",
    "                                              threshold=0.3)"
   ]
  },
  {
   "cell_type": "markdown",
   "metadata": {},
   "source": [
    "We analyze three classes of errors in the end-to-end pipeline below: \n",
    "1. *Missing mentions*: Fail to extract the mention \n",
    "2. *Wrong entity*: Correctly extract the mention but disambiguate to the wrong candidate  \n",
    "3. *Extra mentions*: Label a mention that is not hand-labelled as a mention"
   ]
  },
  {
   "cell_type": "code",
   "execution_count": 17,
   "metadata": {},
   "outputs": [
    {
     "data": {
      "text/html": [
       "<div>\n",
       "<style scoped>\n",
       "    .dataframe tbody tr th:only-of-type {\n",
       "        vertical-align: middle;\n",
       "    }\n",
       "\n",
       "    .dataframe tbody tr th {\n",
       "        vertical-align: top;\n",
       "    }\n",
       "\n",
       "    .dataframe thead th {\n",
       "        text-align: right;\n",
       "    }\n",
       "</style>\n",
       "<table border=\"1\" class=\"dataframe\">\n",
       "  <thead>\n",
       "    <tr style=\"text-align: right;\">\n",
       "      <th></th>\n",
       "      <th>sent_idx</th>\n",
       "      <th>sentence</th>\n",
       "      <th>gold_aliases</th>\n",
       "      <th>gold_qids</th>\n",
       "      <th>gold_spans</th>\n",
       "      <th>pred_aliases</th>\n",
       "      <th>pred_spans</th>\n",
       "      <th>pred_qids</th>\n",
       "      <th>pred_probs</th>\n",
       "      <th>error</th>\n",
       "    </tr>\n",
       "  </thead>\n",
       "  <tbody>\n",
       "    <tr>\n",
       "      <th>0</th>\n",
       "      <td>26</td>\n",
       "      <td>who opened and closed the 1960 winter olympics</td>\n",
       "      <td>[1960 winter olympics]</td>\n",
       "      <td>[Q9634]</td>\n",
       "      <td>[[5, 8]]</td>\n",
       "      <td>[1960 winter olympics]</td>\n",
       "      <td>[[5, 8]]</td>\n",
       "      <td>[NC]</td>\n",
       "      <td>[0.236]</td>\n",
       "      <td>1960 winter olympics</td>\n",
       "    </tr>\n",
       "    <tr>\n",
       "      <th>1</th>\n",
       "      <td>32</td>\n",
       "      <td>who played in the last 3 nba finals</td>\n",
       "      <td>[nba finals]</td>\n",
       "      <td>[Q842375]</td>\n",
       "      <td>[[6, 8]]</td>\n",
       "      <td>[nba finals]</td>\n",
       "      <td>[[6, 8]]</td>\n",
       "      <td>[NC]</td>\n",
       "      <td>[0.143]</td>\n",
       "      <td>nba finals</td>\n",
       "    </tr>\n",
       "  </tbody>\n",
       "</table>\n",
       "</div>"
      ],
      "text/plain": [
       "   sent_idx                                        sentence  \\\n",
       "0        26  who opened and closed the 1960 winter olympics   \n",
       "1        32             who played in the last 3 nba finals   \n",
       "\n",
       "             gold_aliases  gold_qids gold_spans            pred_aliases  \\\n",
       "0  [1960 winter olympics]    [Q9634]   [[5, 8]]  [1960 winter olympics]   \n",
       "1            [nba finals]  [Q842375]   [[6, 8]]            [nba finals]   \n",
       "\n",
       "  pred_spans pred_qids pred_probs                 error  \n",
       "0   [[5, 8]]      [NC]    [0.236]  1960 winter olympics  \n",
       "1   [[6, 8]]      [NC]    [0.143]            nba finals  "
      ]
     },
     "execution_count": 17,
     "metadata": {},
     "output_type": "execute_result"
    }
   ],
   "source": [
    "pd.DataFrame(bootleg_errors['missing_mention'])"
   ]
  },
  {
   "cell_type": "markdown",
   "metadata": {},
   "source": [
    "The mentions above get filtered because we set the probability threshold to 0.3 to help filter extra mentions. "
   ]
  },
  {
   "cell_type": "code",
   "execution_count": 18,
   "metadata": {},
   "outputs": [
    {
     "data": {
      "text/html": [
       "<div>\n",
       "<style scoped>\n",
       "    .dataframe tbody tr th:only-of-type {\n",
       "        vertical-align: middle;\n",
       "    }\n",
       "\n",
       "    .dataframe tbody tr th {\n",
       "        vertical-align: top;\n",
       "    }\n",
       "\n",
       "    .dataframe thead th {\n",
       "        text-align: right;\n",
       "    }\n",
       "</style>\n",
       "<table border=\"1\" class=\"dataframe\">\n",
       "  <thead>\n",
       "    <tr style=\"text-align: right;\">\n",
       "      <th></th>\n",
       "      <th>sent_idx</th>\n",
       "      <th>sentence</th>\n",
       "      <th>gold_aliases</th>\n",
       "      <th>gold_qids</th>\n",
       "      <th>gold_spans</th>\n",
       "      <th>pred_aliases</th>\n",
       "      <th>pred_spans</th>\n",
       "      <th>pred_qids</th>\n",
       "      <th>pred_probs</th>\n",
       "      <th>error</th>\n",
       "    </tr>\n",
       "  </thead>\n",
       "  <tbody>\n",
       "    <tr>\n",
       "      <th>4</th>\n",
       "      <td>18</td>\n",
       "      <td>1970 world cup semi final italy vs germany</td>\n",
       "      <td>[1970 world cup, italy, germany]</td>\n",
       "      <td>[Q132664, Q676899, Q43310]</td>\n",
       "      <td>[[0, 3], [5, 6], [7, 8]]</td>\n",
       "      <td>[1970 world cup, semi, italy, germany]</td>\n",
       "      <td>[[0, 3], [3, 4], [5, 6], [7, 8]]</td>\n",
       "      <td>[Q132664, Q992994, Q676899, Q37285]</td>\n",
       "      <td>[0.995, 0.811, 0.916, 0.508]</td>\n",
       "      <td>germany</td>\n",
       "    </tr>\n",
       "    <tr>\n",
       "      <th>12</th>\n",
       "      <td>38</td>\n",
       "      <td>when was the wizard of oz made in technicolor</td>\n",
       "      <td>[wizard of oz, technicolor]</td>\n",
       "      <td>[Q193695, Q674564]</td>\n",
       "      <td>[[3, 6], [8, 9]]</td>\n",
       "      <td>[the wizard of oz, in technicolor]</td>\n",
       "      <td>[[2, 6], [7, 9]]</td>\n",
       "      <td>[Q193695, Q17412490]</td>\n",
       "      <td>[0.438, 1.0]</td>\n",
       "      <td>technicolor</td>\n",
       "    </tr>\n",
       "    <tr>\n",
       "      <th>11</th>\n",
       "      <td>36</td>\n",
       "      <td>when was the first freeway built in los angeles</td>\n",
       "      <td>[los angeles]</td>\n",
       "      <td>[Q65]</td>\n",
       "      <td>[[7, 9]]</td>\n",
       "      <td>[freeway, los angeles]</td>\n",
       "      <td>[[4, 5], [7, 9]]</td>\n",
       "      <td>[Q46622, Q104994]</td>\n",
       "      <td>[0.718, 0.716]</td>\n",
       "      <td>los angeles</td>\n",
       "    </tr>\n",
       "    <tr>\n",
       "      <th>5</th>\n",
       "      <td>23</td>\n",
       "      <td>where is israel located on the world map</td>\n",
       "      <td>[israel, world map]</td>\n",
       "      <td>[Q801, Q653848]</td>\n",
       "      <td>[[2, 3], [6, 8]]</td>\n",
       "      <td>[israel, world map]</td>\n",
       "      <td>[[2, 3], [6, 8]]</td>\n",
       "      <td>[Q23792, Q653848]</td>\n",
       "      <td>[0.383, 0.473]</td>\n",
       "      <td>israel</td>\n",
       "    </tr>\n",
       "    <tr>\n",
       "      <th>3</th>\n",
       "      <td>16</td>\n",
       "      <td>where did britain create colonies for its empire</td>\n",
       "      <td>[britain, empire]</td>\n",
       "      <td>[Q161885, Q8680]</td>\n",
       "      <td>[[2, 3], [7, 8]]</td>\n",
       "      <td>[britain, colonies, its empire]</td>\n",
       "      <td>[[2, 3], [4, 5], [6, 8]]</td>\n",
       "      <td>[Q8680, NC, Q8680]</td>\n",
       "      <td>[0.402, 0.159, 0.468]</td>\n",
       "      <td>britain</td>\n",
       "    </tr>\n",
       "  </tbody>\n",
       "</table>\n",
       "</div>"
      ],
      "text/plain": [
       "    sent_idx                                          sentence  \\\n",
       "4         18        1970 world cup semi final italy vs germany   \n",
       "12        38     when was the wizard of oz made in technicolor   \n",
       "11        36   when was the first freeway built in los angeles   \n",
       "5         23          where is israel located on the world map   \n",
       "3         16  where did britain create colonies for its empire   \n",
       "\n",
       "                        gold_aliases                   gold_qids  \\\n",
       "4   [1970 world cup, italy, germany]  [Q132664, Q676899, Q43310]   \n",
       "12       [wizard of oz, technicolor]          [Q193695, Q674564]   \n",
       "11                     [los angeles]                       [Q65]   \n",
       "5                [israel, world map]             [Q801, Q653848]   \n",
       "3                  [britain, empire]            [Q161885, Q8680]   \n",
       "\n",
       "                  gold_spans                            pred_aliases  \\\n",
       "4   [[0, 3], [5, 6], [7, 8]]  [1970 world cup, semi, italy, germany]   \n",
       "12          [[3, 6], [8, 9]]      [the wizard of oz, in technicolor]   \n",
       "11                  [[7, 9]]                  [freeway, los angeles]   \n",
       "5           [[2, 3], [6, 8]]                     [israel, world map]   \n",
       "3           [[2, 3], [7, 8]]         [britain, colonies, its empire]   \n",
       "\n",
       "                          pred_spans                            pred_qids  \\\n",
       "4   [[0, 3], [3, 4], [5, 6], [7, 8]]  [Q132664, Q992994, Q676899, Q37285]   \n",
       "12                  [[2, 6], [7, 9]]                 [Q193695, Q17412490]   \n",
       "11                  [[4, 5], [7, 9]]                    [Q46622, Q104994]   \n",
       "5                   [[2, 3], [6, 8]]                    [Q23792, Q653848]   \n",
       "3           [[2, 3], [4, 5], [6, 8]]                   [Q8680, NC, Q8680]   \n",
       "\n",
       "                      pred_probs        error  \n",
       "4   [0.995, 0.811, 0.916, 0.508]      germany  \n",
       "12                  [0.438, 1.0]  technicolor  \n",
       "11                [0.718, 0.716]  los angeles  \n",
       "5                 [0.383, 0.473]       israel  \n",
       "3          [0.402, 0.159, 0.468]      britain  "
      ]
     },
     "execution_count": 18,
     "metadata": {},
     "output_type": "execute_result"
    }
   ],
   "source": [
    "pd.DataFrame(bootleg_errors['wrong_entity']).sample(5)"
   ]
  },
  {
   "cell_type": "markdown",
   "metadata": {},
   "source": [
    "Some of the errors Bootleg makes is predicting too general of a candidate (e.g. Oregon State Beavers instead of Oregon State Beavers baseball). Other errors are due to ambiguous sentences (e.g. \"cast of characters in fiddler on the roof\" -> should this be the movie or the musical?). Finally another bucket of errors suggests that we need to boost certain training signals -- this is an area we're actively pursuing in Bootleg with an investigation of model guidability!"
   ]
  },
  {
   "cell_type": "code",
   "execution_count": 19,
   "metadata": {},
   "outputs": [
    {
     "data": {
      "text/html": [
       "<div>\n",
       "<style scoped>\n",
       "    .dataframe tbody tr th:only-of-type {\n",
       "        vertical-align: middle;\n",
       "    }\n",
       "\n",
       "    .dataframe tbody tr th {\n",
       "        vertical-align: top;\n",
       "    }\n",
       "\n",
       "    .dataframe thead th {\n",
       "        text-align: right;\n",
       "    }\n",
       "</style>\n",
       "<table border=\"1\" class=\"dataframe\">\n",
       "  <thead>\n",
       "    <tr style=\"text-align: right;\">\n",
       "      <th></th>\n",
       "      <th>sent_idx</th>\n",
       "      <th>sentence</th>\n",
       "      <th>gold_aliases</th>\n",
       "      <th>gold_qids</th>\n",
       "      <th>gold_spans</th>\n",
       "      <th>pred_aliases</th>\n",
       "      <th>pred_spans</th>\n",
       "      <th>pred_qids</th>\n",
       "      <th>pred_probs</th>\n",
       "      <th>error</th>\n",
       "    </tr>\n",
       "  </thead>\n",
       "  <tbody>\n",
       "    <tr>\n",
       "      <th>14</th>\n",
       "      <td>29</td>\n",
       "      <td>who plays claire underwood 's mom on house of cards</td>\n",
       "      <td>[claire underwood, house of cards]</td>\n",
       "      <td>[Q14915624, Q3330940]</td>\n",
       "      <td>[[2, 4], [7, 10]]</td>\n",
       "      <td>[claire underwood, mom, house of cards]</td>\n",
       "      <td>[[2, 4], [5, 6], [7, 10]]</td>\n",
       "      <td>[Q14915624, Q7566, Q578361]</td>\n",
       "      <td>[1.0, 0.354, 0.893]</td>\n",
       "      <td>mom</td>\n",
       "    </tr>\n",
       "    <tr>\n",
       "      <th>9</th>\n",
       "      <td>21</td>\n",
       "      <td>the pair of hand drums used in indian classical music is called</td>\n",
       "      <td>[indian classical music]</td>\n",
       "      <td>[Q1323698]</td>\n",
       "      <td>[[7, 10]]</td>\n",
       "      <td>[hand, drums, indian classical music]</td>\n",
       "      <td>[[3, 4], [4, 5], [7, 10]]</td>\n",
       "      <td>[Q1552740, Q221769, Q1323698]</td>\n",
       "      <td>[0.575, 0.317, 0.926]</td>\n",
       "      <td>drums</td>\n",
       "    </tr>\n",
       "    <tr>\n",
       "      <th>15</th>\n",
       "      <td>33</td>\n",
       "      <td>uk national debt as percentage of gdp by year</td>\n",
       "      <td>[uk national debt, gdp]</td>\n",
       "      <td>[Q611713, Q12638]</td>\n",
       "      <td>[[0, 3], [6, 7]]</td>\n",
       "      <td>[uk, national debt, gdp]</td>\n",
       "      <td>[[0, 1], [1, 3], [6, 7]]</td>\n",
       "      <td>[Q145, Q611713, Q12638]</td>\n",
       "      <td>[0.581, 0.612, 0.961]</td>\n",
       "      <td>uk</td>\n",
       "    </tr>\n",
       "    <tr>\n",
       "      <th>4</th>\n",
       "      <td>12</td>\n",
       "      <td>what was dennis hopper 's bike in easy rider</td>\n",
       "      <td>[dennis hopper, easy rider]</td>\n",
       "      <td>[Q102711, Q503638]</td>\n",
       "      <td>[[2, 4], [7, 9]]</td>\n",
       "      <td>[dennis hopper, bike, easy rider]</td>\n",
       "      <td>[[2, 4], [5, 6], [7, 9]]</td>\n",
       "      <td>[Q102711, Q11442, Q5331186]</td>\n",
       "      <td>[1.0, 0.574, 0.917]</td>\n",
       "      <td>bike</td>\n",
       "    </tr>\n",
       "    <tr>\n",
       "      <th>21</th>\n",
       "      <td>48</td>\n",
       "      <td>what was the japanese motivation for bombing pearl harbor</td>\n",
       "      <td>[japanese, pearl harbor]</td>\n",
       "      <td>[Q188712, Q127091]</td>\n",
       "      <td>[[3, 4], [7, 9]]</td>\n",
       "      <td>[japanese, motivation, bombing, pearl harbor]</td>\n",
       "      <td>[[3, 4], [4, 5], [6, 7], [7, 9]]</td>\n",
       "      <td>[Q188712, Q644302, Q52418, Q52418]</td>\n",
       "      <td>[0.345, 0.963, 0.862, 0.516]</td>\n",
       "      <td>motivation</td>\n",
       "    </tr>\n",
       "  </tbody>\n",
       "</table>\n",
       "</div>"
      ],
      "text/plain": [
       "    sent_idx                                                         sentence  \\\n",
       "14        29              who plays claire underwood 's mom on house of cards   \n",
       "9         21  the pair of hand drums used in indian classical music is called   \n",
       "15        33                    uk national debt as percentage of gdp by year   \n",
       "4         12                     what was dennis hopper 's bike in easy rider   \n",
       "21        48        what was the japanese motivation for bombing pearl harbor   \n",
       "\n",
       "                          gold_aliases              gold_qids  \\\n",
       "14  [claire underwood, house of cards]  [Q14915624, Q3330940]   \n",
       "9             [indian classical music]             [Q1323698]   \n",
       "15             [uk national debt, gdp]      [Q611713, Q12638]   \n",
       "4          [dennis hopper, easy rider]     [Q102711, Q503638]   \n",
       "21            [japanese, pearl harbor]     [Q188712, Q127091]   \n",
       "\n",
       "           gold_spans                                   pred_aliases  \\\n",
       "14  [[2, 4], [7, 10]]        [claire underwood, mom, house of cards]   \n",
       "9           [[7, 10]]          [hand, drums, indian classical music]   \n",
       "15   [[0, 3], [6, 7]]                       [uk, national debt, gdp]   \n",
       "4    [[2, 4], [7, 9]]              [dennis hopper, bike, easy rider]   \n",
       "21   [[3, 4], [7, 9]]  [japanese, motivation, bombing, pearl harbor]   \n",
       "\n",
       "                          pred_spans                           pred_qids  \\\n",
       "14         [[2, 4], [5, 6], [7, 10]]         [Q14915624, Q7566, Q578361]   \n",
       "9          [[3, 4], [4, 5], [7, 10]]       [Q1552740, Q221769, Q1323698]   \n",
       "15          [[0, 1], [1, 3], [6, 7]]             [Q145, Q611713, Q12638]   \n",
       "4           [[2, 4], [5, 6], [7, 9]]         [Q102711, Q11442, Q5331186]   \n",
       "21  [[3, 4], [4, 5], [6, 7], [7, 9]]  [Q188712, Q644302, Q52418, Q52418]   \n",
       "\n",
       "                      pred_probs       error  \n",
       "14           [1.0, 0.354, 0.893]         mom  \n",
       "9          [0.575, 0.317, 0.926]       drums  \n",
       "15         [0.581, 0.612, 0.961]          uk  \n",
       "4            [1.0, 0.574, 0.917]        bike  \n",
       "21  [0.345, 0.963, 0.862, 0.516]  motivation  "
      ]
     },
     "execution_count": 19,
     "metadata": {},
     "output_type": "execute_result"
    }
   ],
   "source": [
    "pd.DataFrame(bootleg_errors['extra_mention']).sample(5)"
   ]
  },
  {
   "cell_type": "markdown",
   "metadata": {},
   "source": [
    "We see that Bootleg may detect and label extraneous mentions that were not hand-labelled. Setting the threshold higher helps to reduce these predictions, as does using a 'NC' candidate for training, which Bootleg also supports. "
   ]
  },
  {
   "cell_type": "markdown",
   "metadata": {},
   "source": [
    "## 3. Compare to TAGME \n",
    "\n",
    "To get a sense of how Bootleg is doing compared to other systems, we evaluate [TAGME](https://arxiv.org/pdf/1006.3498.pdf), an existing tool to extract and disambiguate mentions. To run TAGME, you need to get a (free) authorization token. Instructions for obtaining a token are [here](https://sobigdata.d4science.org/web/tagme/tagme-help). You will need to verify your account and then follow the \"access the VRE\") link. We've also provided the file with TAGME labels for a given threshold for download if you want to skip the authorization token.\n",
    "\n",
    "We note that unlike TAGME, Bootleg also outputs contextual entity embeddings which can be loaded for use in downstream tasks (e.g. relation extraction, question answering). Check out the Entity Embedding tutorial for more details! "
   ]
  },
  {
   "cell_type": "code",
   "execution_count": 10,
   "metadata": {},
   "outputs": [],
   "source": [
    "import tagme\n",
    "# Set the authorization token for subsequent calls.\n",
    "tagme.GCUBE_TOKEN = \"\""
   ]
  },
  {
   "cell_type": "code",
   "execution_count": 11,
   "metadata": {},
   "outputs": [],
   "source": [
    "tagme_label_file = f'{root_dir}/data/nq/test_natural_questions_50_tagme.jsonl'"
   ]
  },
  {
   "cell_type": "markdown",
   "metadata": {},
   "source": [
    "If you do not have a token, skip the cell below and load the pre-generated TAGME labels. If you do have a token, you can play with changing the threshold below and see how it affects the results. Increasing the threshold increases the precision but decreases the recall as TAGME, as TAGME will label fewer mentions."
   ]
  },
  {
   "cell_type": "code",
   "execution_count": 12,
   "metadata": {},
   "outputs": [],
   "source": [
    "# We use a mapping from Wikipedia pageids to Wikidata QIDs to get the QIDs predicted by TAGME \n",
    "wpid2qid = ujson.load(open(f'{root_dir}/data/wiki_entity_data/entity_mappings/wpid2qid.json'))\n",
    "\n",
    "# As the threshold increases, the precision increases, but the recall decreases\n",
    "tagme_annotate(in_file=nq_sample_orig, out_file=tagme_label_file, threshold=0.3, wpid2qid=wpid2qid)"
   ]
  },
  {
   "cell_type": "code",
   "execution_count": 13,
   "metadata": {
    "scrolled": true
   },
   "outputs": [
    {
     "name": "stdout",
     "output_type": "stream",
     "text": [
      "Recall: 0.63 (49/78)\n",
      "Precision: 0.58 (49/84)\n"
     ]
    }
   ],
   "source": [
    "from utils import compute_precision_and_recall\n",
    "tagme_errors = compute_precision_and_recall(orig_label_file=nq_sample_orig, \n",
    "                                            new_label_file=tagme_label_file)"
   ]
  },
  {
   "cell_type": "markdown",
   "metadata": {},
   "source": [
    "We see that TAGME has slightly worse recall than Bootleg, when the precisions are set to be comparable (changing either TAGME or Bootleg's threshold will change the recall/precision values). "
   ]
  },
  {
   "cell_type": "markdown",
   "metadata": {},
   "source": [
    "## 4. Annotate On-the-Fly"
   ]
  },
  {
   "cell_type": "markdown",
   "metadata": {},
   "source": [
    "To annotate individual sentences with Bootleg, we  also support annotate-on-the-fly mode. \n",
    "\n",
    "**Note that Annotator is not optimized and is only intended to be used for quick experimentation and for demos. We recommend using the above pipeline (`extract_mentions` and `model_eval` functions) for evaluating datasets. These functions leverage multiprocessing, caching of preprocessed data, and batching to speed up evaluation.**"
   ]
  },
  {
   "cell_type": "markdown",
   "metadata": {},
   "source": [
    "To do this, we create an annotator object. This loads the model and entity databases. We use the `config_args` loaded from the previous step. Note it takes several minutes for the initial load of the model and the entity data. "
   ]
  },
  {
   "cell_type": "code",
   "execution_count": 34,
   "metadata": {},
   "outputs": [
    {
     "name": "stdout",
     "output_type": "stream",
     "text": [
      "The autoreload extension is already loaded. To reload it, use:\n",
      "  %reload_ext autoreload\n",
      "2020-10-21 19:44:43,128 Loading embeddings...\n",
      "2020-10-21 19:45:07,344 Finished loading embeddings.\n",
      "2020-10-21 19:45:40,203 Loading candidate mapping...\n"
     ]
    },
    {
     "name": "stderr",
     "output_type": "stream",
     "text": [
      "100%|██████████| 8034754/8034754 [00:32<00:00, 251047.44it/s]"
     ]
    },
    {
     "name": "stdout",
     "output_type": "stream",
     "text": [
      "2020-10-21 19:46:12,213 Loaded candidate mapping with 8034754 aliases.\n"
     ]
    },
    {
     "name": "stderr",
     "output_type": "stream",
     "text": [
      "\n"
     ]
    }
   ],
   "source": [
    "%load_ext autoreload\n",
    "%autoreload 2\n",
    "from bootleg.annotator import Annotator\n",
    "\n",
    "ann = Annotator(config_args=config_args, cand_map=cand_map, device='cuda' if not use_cpu else 'cpu')"
   ]
  },
  {
   "cell_type": "markdown",
   "metadata": {},
   "source": [
    "Similar to TAGME, we allow setting a threshold to only return mentions with labels greater than some probability. "
   ]
  },
  {
   "cell_type": "code",
   "execution_count": 39,
   "metadata": {},
   "outputs": [],
   "source": [
    "ann.set_threshold(0.3)"
   ]
  },
  {
   "cell_type": "markdown",
   "metadata": {},
   "source": [
    "Fill in sentences to see what Bootleg predicts! Bootleg outputs the QIDs (or \"NC\" for \"No Candidate\"), the associated probabilities, and the title for each mention. The QIDs map to Wikidata -- to look them up you can use https://www.wikidata.org/wiki/Q1454 and replace the QID. \"NC\" means Bootleg did not find a good match among the candidates in the candidate list given the context. "
   ]
  },
  {
   "cell_type": "code",
   "execution_count": 40,
   "metadata": {
    "scrolled": true
   },
   "outputs": [
    {
     "data": {
      "text/plain": [
       "(['Q1517373', 'Q1454'],\n",
       " [1.0, 0.9984428286552429],\n",
       " ['Outer Banks', 'North Carolina'])"
      ]
     },
     "execution_count": 40,
     "metadata": {},
     "output_type": "execute_result"
    }
   ],
   "source": [
    "ann.label_mentions(\"where is the outer banks in north carolina\")"
   ]
  },
  {
   "cell_type": "code",
   "execution_count": 41,
   "metadata": {
    "scrolled": false
   },
   "outputs": [
    {
     "data": {
      "text/plain": [
       "(['Q487330'], [0.8815685510635376], ['Fiddler on the Roof'])"
      ]
     },
     "execution_count": 41,
     "metadata": {},
     "output_type": "execute_result"
    }
   ],
   "source": [
    "ann.label_mentions(\"cast of characters in fiddler on the roof\")"
   ]
  },
  {
   "cell_type": "markdown",
   "metadata": {},
   "source": [
    "Sometimes the entity disambiguation problem can be quite tricky -- in the above example we predict the song \"Fiddler on the Roof\" the music instead of the hand-label of the movie (https://www.wikidata.org/wiki/Q934036). Giving additional cues may help though -- for instance, if we add \"the movie\", the prediction changes to the movie! "
   ]
  },
  {
   "cell_type": "code",
   "execution_count": 42,
   "metadata": {},
   "outputs": [
    {
     "data": {
      "text/plain": [
       "(['Q934036'], [0.770247220993042], ['Fiddler on the Roof (film)'])"
      ]
     },
     "execution_count": 42,
     "metadata": {},
     "output_type": "execute_result"
    }
   ],
   "source": [
    "ann.label_mentions(\"cast of characters in the movie fiddler on the roof\")"
   ]
  }
 ],
 "metadata": {
  "kernelspec": {
   "display_name": "Python 3",
   "language": "python",
   "name": "python3"
  },
  "language_info": {
   "codemirror_mode": {
    "name": "ipython",
    "version": 3
   },
   "file_extension": ".py",
   "mimetype": "text/x-python",
   "name": "python",
   "nbconvert_exporter": "python",
   "pygments_lexer": "ipython3",
   "version": "3.6.7"
  }
 },
 "nbformat": 4,
 "nbformat_minor": 4
}<|MERGE_RESOLUTION|>--- conflicted
+++ resolved
@@ -71,11 +71,7 @@
    "cell_type": "markdown",
    "metadata": {},
    "source": [
-<<<<<<< HEAD
-    "If you have a GPU with at least 12GB of memory available, set the below to `False` to run inference on the CPU. "
-=======
     "If you have a GPU with at least 12GB of memory available, set the below to `False` to run inference on a GPU. "
->>>>>>> 4d7f9986
    ]
   },
   {
@@ -512,11 +508,7 @@
     "    --data_config.data_dir <root_dir>/data/nq \\\n",
     "    --data_config.test_dataset.file test_natural_questions_50_bootleg.jsonl \\\n",
     "    --data_config.emb_dir <root_dir>/data/emb_data \\\n",
-<<<<<<< HEAD
-    "    --data_config.word_embedding.cache_dir <root_dir>/pretrained_bert_models \\\n",
-=======
     "    --data_config.word_embedding.cache_dir <root_dir>/pretrained_bert_models \n",
->>>>>>> 4d7f9986
     "```"
    ]
   },
