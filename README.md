<img src="docs/images/full_logo.png" width="150"/>


[![Build Status](https://travis-ci.com/HazyResearch/bootleg.svg?branch=master)](https://travis-ci.com/HazyResearch/bootleg)
[![license](https://img.shields.io/badge/License-Apache%202.0-blue.svg)](https://opensource.org/licenses/Apache-2.0)

***Self-Supervision for Named Entity Disambiguation at the Tail***

Bootleg is a self-supervised named entity disambiguation (NED) system built to improve disambiguation of tail entities using a simple transformer-based architecture (see the [overview](#bootleg-overview) below)

Note that Bootleg is *actively under development* and feedback is welcome. Submit bugs on the Issues page or feel free to submit your contributions as a pull request.

# Getting Started

## Installation
Bootleg requires Python 3.6 or later. We recommend using `pip` or `conda` to install.

If using `pip`:

```
pip install -r requirements.txt
python setup.py develop
```

If using `conda`:

```
conda env create --name <env_name> --file conda_requirements.yml
python setup.py develop
```

Note that the requirements assume CUDA 10.2. To use CUDA 10.1, you will need to run:
```
pip install torch==1.5.0+cu101 torchvision==0.6.0+cu101 -f https://download.pytorch.org/whl/torch_stable.html
```

or

```
conda install pytorch==1.5.0 torchvision==0.6.0 cudatoolkit=10.1 -c pytorch
```

## Tutorials

We provide five tutorials to help users get familiar with Bootleg:
### Training
- [basic training](tutorials/basic_training_tutorial.md): learn how to train a Bootleg model on new data, including formatting data, preprocessing data, and training with a sample dataset.
- [advanced training](tutorials/advanced_training_tutorial.md): learn how to use distributed training to train a Bootleg model on the full English Wikipedia dump (over 50 million sentences!).
### Inference
- [benchmark](tutorials/benchmark_tutorial.ipynb): learn how to use a Bootleg model pretrained on Wikipedia to run inference on the standard RSS500 NED benchmark, where Bootleg must disambiguate pre-detected mentions in sentences.
- [end-to-end](tutorials/end2end_ned_tutorial.ipynb): learn how to use Bootleg for end-to-end inference, starting from text data to detecting and labeling mentions. We also show how to use Bootleg for "on-the-fly" inference of individual sentences.
### Embeddings for Downstream Tasks
- [entity embeddings](tutorials/entity_embedding_tutorial.ipynb): learn how to use pretrained Bootleg models to generate contextual and static entity embeddings for use in downstream tasks.

# Disambiguating at the Tail
The challenge in disambiguation is how to handle tail entities---entities that occur infrequently, or not at all, in training data. Models that rely on textual co-occurrence patterns struggle to disambiguate the tail as tail entities are not seen enough times during training to learn associated textual cues. The key to disambiguating the tail is to leverage structural sources of information (e.g., type or knowledge graph (KG)) that is readily available for the tail (see left panel below for example). In fact, 75% of all entities in Wikidata that are *not* in Wikipedia have type or KG information. Bootleg incorporates both textual and structural information to perform disambiguation, as described next.

# Bootleg Overview
Given an input sentence, Bootleg takes the sentence and outputs a predicted entity for each detected mention. Bootleg first extracts mentions in the
sentence by querying our the mentions in a pre-mined candidate mapping (see [extract_mentions.py](bootleg/extract_mentions.py)). For each mention, we extract its set of possible candidate entities (done in [prep.py](bootleg/prep.py))
and any structural information about that entity, e.g., type information or knowledge graph (KG) information. The structural information is stored as embeddings in their
associated embedding classes. Bootleg leverages these embeddings as *entity payloads* along with the sentence information as *word embeddings* to predict which entity (possibly the NIL entity)
is associated with each mention.

![Dataflow](docs/images/bootleg_dataflow.png "Bootleg Dataflow")

## Entity Payload
We use three embeddings for the entity payloads. Each entity gets the following embeddings:
* Entity: learned embedding
* Type: learned embedding for each of its types
* Relation: learned embedding for each relation it participates in on Wikidata

We also allow the use of other entity-based features. In this model, we use a title embedding and a Wikipedia page co-occurrence statistical feature.

These embeddings are concatenated and projected to form an entity payload.

## Architecture
* Input: contextualized word embeddings (e.g. BERT) and entity payloads
* Network: uses [transformer](https://papers.nips.cc/paper/7181-attention-is-all-you-need.pdf) modules to learn patterns over phrases and entities
    * Phrase Module: attention over the sentence and entity payloads
    * Co-Occurrence Module: self-attention over the entity payloads
    * KG Module: takes the sum of the output of the phrase and co-occurrence modules and leverages KG connectivity among candidates as weights in an attention
* Score: uses MLP softmax layers to score each mention and candidate independently, selecting the most likely candidate per mention


<p align="center">
    <img src="docs/images/bootleg_architecture.png " width="500" class="center"/>
</p>

In the figure above, *M* represents the maximum number of mentions (or aliases) in the sentence, *K* represents the maximum number of candidates considered per mention, and *N* represents the maximum number of sub-words in the sentence. Typically, we use *M*=10, *K*=30, and *N*=100. Additionally, *H* is the hidden dimension used throughout the backbone, *E* is the dimension of the learned entity embedding, *R* the dimension of the learned relation embedding, and *T* the dimension of the learned type embedding. We further select an entity's 3 most popular types and 50 most unique Wikidata relations. These are all tunable parameters in Bootleg.


## Inference
Given a pretrained model, we support three types of inference: `--mode eval`, `--mode dump_preds`, and `--mode dump_embs`. `Eval` mode is the fastest option and will run the test files through the model and output aggregated quality metrics to the log. `Dump_preds` mode will write the individual predictions and corresponding probabilities to a jsonlines file. This is useful for error analysis. `Dump_embs` mode is the same as `dump_preds`, but will additionally  output contextual entity embeddings. These can then be read and processed in a downstream system.
 <!-- This dump will also include information for querying the other structural embeddings (e.g., -->
 <!-- type or KG embeddings) if desired. -->

## Training
<<<<<<< HEAD
We recommend using GPUs for training Bootleg models. For large datasets, we support distributed training with Pytorch's Distributed DataParallel framework to distribute batches across multiple GPUs. Check out the [Basic Training](basic_training_tutorial.md) and [Advanced Training](advanced_training_tutorial.md) tutorials for more information and sample data!

## Downstream Tasks
Bootleg produces contextual entity embeddings (as well as learned static embeddings) that can be used in downstream tasks, such as relation extraction and question answering. Check out the [Entity Embedding tutorial](tutorials/entity_embedding_tutorial.ipynb) on how to generate these embeddings with Bootleg. *Code examples with Bootleg embeddings in downstream models are coming soon!*
=======
We recommend using GPUs for training Bootleg models. For large datasets, we support distributed training with Pytorch's Distributed DataParallel framework to distribute batches across multiple GPUs. Check out the [Basic Training](tutorials/basic_training_tutorial.md) and [Advanced Training](tutorials/advanced_training_tutorial.md) tutorials for more information and sample data!
>>>>>>> 7ba88719
<|MERGE_RESOLUTION|>--- conflicted
+++ resolved
@@ -89,18 +89,11 @@
 
 In the figure above, *M* represents the maximum number of mentions (or aliases) in the sentence, *K* represents the maximum number of candidates considered per mention, and *N* represents the maximum number of sub-words in the sentence. Typically, we use *M*=10, *K*=30, and *N*=100. Additionally, *H* is the hidden dimension used throughout the backbone, *E* is the dimension of the learned entity embedding, *R* the dimension of the learned relation embedding, and *T* the dimension of the learned type embedding. We further select an entity's 3 most popular types and 50 most unique Wikidata relations. These are all tunable parameters in Bootleg.
 
-
 ## Inference
 Given a pretrained model, we support three types of inference: `--mode eval`, `--mode dump_preds`, and `--mode dump_embs`. `Eval` mode is the fastest option and will run the test files through the model and output aggregated quality metrics to the log. `Dump_preds` mode will write the individual predictions and corresponding probabilities to a jsonlines file. This is useful for error analysis. `Dump_embs` mode is the same as `dump_preds`, but will additionally  output contextual entity embeddings. These can then be read and processed in a downstream system.
- <!-- This dump will also include information for querying the other structural embeddings (e.g., -->
- <!-- type or KG embeddings) if desired. -->
 
 ## Training
-<<<<<<< HEAD
-We recommend using GPUs for training Bootleg models. For large datasets, we support distributed training with Pytorch's Distributed DataParallel framework to distribute batches across multiple GPUs. Check out the [Basic Training](basic_training_tutorial.md) and [Advanced Training](advanced_training_tutorial.md) tutorials for more information and sample data!
+We recommend using GPUs for training Bootleg models. For large datasets, we support distributed training with Pytorch's Distributed DataParallel framework to distribute batches across multiple GPUs. Check out the [Basic Training](tutorials/basic_training_tutorial.md) and [Advanced Training](tutorials/advanced_training_tutorial.md) tutorials for more information and sample data!
 
 ## Downstream Tasks
-Bootleg produces contextual entity embeddings (as well as learned static embeddings) that can be used in downstream tasks, such as relation extraction and question answering. Check out the [Entity Embedding tutorial](tutorials/entity_embedding_tutorial.ipynb) on how to generate these embeddings with Bootleg. *Code examples with Bootleg embeddings in downstream models are coming soon!*
-=======
-We recommend using GPUs for training Bootleg models. For large datasets, we support distributed training with Pytorch's Distributed DataParallel framework to distribute batches across multiple GPUs. Check out the [Basic Training](tutorials/basic_training_tutorial.md) and [Advanced Training](tutorials/advanced_training_tutorial.md) tutorials for more information and sample data!
->>>>>>> 7ba88719
+Bootleg produces contextual entity embeddings (as well as learned static embeddings) that can be used in downstream tasks, such as relation extraction and question answering. Check out the [Entity Embedding tutorial](tutorials/entity_embedding_tutorial.ipynb) on how to generate Bootleg embeddings. *Code examples with Bootleg embeddings in downstream models are coming soon!*