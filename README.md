<p align="center">
<img src="docs/images/full_logo.png" width="150" class="center"/>
</p>

[![Build Status](https://travis-ci.com/HazyResearch/bootleg.svg?branch=master)](https://travis-ci.com/HazyResearch/bootleg)
[![license](https://img.shields.io/badge/License-Apache%202.0-blue.svg)](https://opensource.org/licenses/Apache-2.0)

# Self-Supervision for Named Entity Disambiguation at the Tail
<<<<<<< HEAD
Bootleg is a self-supervised named entity disambiguation (NED) system built to improve disambiguation of entities that occur infrequently, or not at all, in training data. We call these entities *tail* entities. This is a critical task as the majority of entities are rare. The core insight behind Bootleg is that these tail entities can be disambiguated by reasoning over entity types and relations. We give an [overview](#bootleg-overview) of how Bootleg achieves this below. For details, please see our [paper](http://arxiv.org/abs/2010.10363).
=======
Bootleg is a self-supervised named entity disambiguation (NED) system built to improve disambiguation of entities that occur infrequently, or not at all, in training data. We call these entities *tail* entities. This is a critical task as the majority of entities are rare. The core insight behind Bootleg is that these tail entities can be disambiguated by reasoning over entity types and relations. We give an [overview](#bootleg-overview) of how Bootleg achieves this below. For details, please see our [blog post](https://hazyresearch.stanford.edu/bootleg_blog) and [paper](http://arxiv.org/abs/2010.10363).
>>>>>>> 37b0e67a

Note that Bootleg is *actively under development* and feedback is welcome. We have not done extensive tuning or parameter sweeps of our models and have mainly been focused on capturing the right inductive biases through the model and dataflow. Submit bugs on the Issues page or feel free to submit your contributions as a pull request.

# Getting Started

## Installation
Bootleg requires Python 3.6 or later. We recommend using `pip` or `conda` to install.

If using `pip`:

```
pip install -r requirements.txt
python setup.py develop
```

If using `conda`:

```
conda env create --name <env_name> --file conda_requirements.yml
python setup.py develop
```

Note that the requirements assume CUDA 10.2. To use CUDA 10.1, you will need to run:
```
pip install torch==1.5.0+cu101 torchvision==0.6.0+cu101 -f https://download.pytorch.org/whl/torch_stable.html
```

or

```
conda install pytorch==1.5.0 torchvision==0.6.0 cudatoolkit=10.1 -c pytorch
```
## Models
We have six different Bootleg models you can download. Each download comes with the saved model and config to run the model. We show in our [benchmark](tutorials/benchmark_tutorial.ipynb) tutorial and [end-to-end](tutorials/end2end_ned_tutorial.ipynb) tutorial how to load a config and run a model.

| Model             | Description                     | Number Parameters | Link     |
|-------------------|---------------------------------|-------------------|----------|
| Bootleg           | All entity embeddings with type and KG embeddings. Has an additional title embedding, sentence co-occurrence feature, and page co-occurrence feature. | 1.38B | [Download](https://bootleg-emb.s3.amazonaws.com/models/2020_10_22/bootleg_wiki.tar.gz) |
| BootlegMini       | Top 5 entity embeddings with type and KG embeddings. Has an additional title embedding, sentence co-occurrence feature, and page co-occurrence feature. | 84M | [Download](https://bootleg-emb.s3.amazonaws.com/models/2020_10_22/bootleg_wiki_mini.tar.gz) | 
| BootlegSimple     | All entity embeddings with type and KG embeddings.   | 1.37B | [Download](https://bootleg-emb.s3.amazonaws.com/models/2020_10_22/bootleg_wiki_simple.tar.gz) |
| BootlegSimpleMini | Top 5 entity embeddings with type and KG embeddings. | 82M   | [Download](https://bootleg-emb.s3.amazonaws.com/models/2020_10_22/bootleg_wiki_simple_mini.tar.gz) |
| BootlegType       | Type embeddings.                                     | 13M   | [Download](https://bootleg-emb.s3.amazonaws.com/models/2020_10_22/bootleg_types.tar.gz) |
| BootlegKG         | KG embeddings.                                       | 9M | [Download](https://bootleg-emb.s3.amazonaws.com/models/2020_10_22/bootleg_kg.tar.gz) |
    
## Tutorials
We provide tutorials to help users get familiar with Bootleg [here](tutorials/).

# Bootleg Overview
Given an input sentence, Bootleg takes the sentence and outputs a predicted entity for each detected mention. Bootleg first extracts mentions in the
sentence by querying our the mentions in a pre-mined candidate mapping (see [extract_mentions.py](bootleg/extract_mentions.py)). For each mention, we extract its set of possible candidate entities (done in [prep.py](bootleg/prep.py))
and any structural information about that entity, e.g., type information or knowledge graph (KG) information. The structural information is stored as embeddings in their
associated embedding classes. Bootleg leverages these embeddings as *entity payloads* along with the sentence information as *word embeddings* to predict which entity (possibly the NIL entity)
is associated with each mention.

![Dataflow](docs/images/bootleg_dataflow.png "Bootleg Dataflow")

## Entity Payload
We use three embeddings for the entity payloads. Each entity gets the following embeddings:
* Entity: learned embedding
* Type: learned embedding for each of its types
* Relation: learned embedding for each relation it participates in on Wikidata

We also allow the use of other entity-based features. In our benchmark model, we use a title embedding and a Wikipedia page co-occurrence statistical feature.

These embeddings are concatenated and projected to form an entity payload.

## Architecture
* Input: contextualized word embeddings (e.g. BERT) and entity payloads
* Network: uses [transformer](https://papers.nips.cc/paper/7181-attention-is-all-you-need.pdf) modules to learn patterns over phrases and entities
    * Phrase Module: attention over the sentence and entity payloads
    * Co-Occurrence Module: self-attention over the entity payloads
    * KG Module: takes the sum of the output of the phrase and co-occurrence modules and leverages KG connectivity among candidates as weights in an attention
* Score: uses MLP softmax layers to score each mention and candidate independently, selecting the most likely candidate per mention


<p align="center">
    <img src="docs/images/bootleg_architecture.png " width="500" class="center"/>
</p>

In the figure above, *M* represents the maximum number of mentions (or aliases) in the sentence, *K* represents the maximum number of candidates considered per mention, and *N* represents the maximum number of sub-words in the sentence. Typically, we use *M*=10, *K*=30, and *N*=100. Additionally, *H* is the hidden dimension used throughout the backbone, *E* is the dimension of the learned entity embedding, *R* the dimension of the learned relation embedding, and *T* the dimension of the learned type embedding. We further select an entity's 3 most popular types and 50 most unique Wikidata relations. These are all tunable parameters in Bootleg.

## Inference
Given a pretrained model, we support three types of inference: `--mode eval`, `--mode dump_preds`, and `--mode dump_embs`. `Eval` mode is the fastest option and will run the test files through the model and output aggregated quality metrics to the log. `Dump_preds` mode will write the individual predictions and corresponding probabilities to a jsonlines file. This is useful for error analysis. `Dump_embs` mode is the same as `dump_preds`, but will additionally  output contextual entity embeddings. These can then be read and processed in a downstream system.

## Training
We recommend using GPUs for training Bootleg models. For large datasets, we support distributed training with Pytorch's Distributed DataParallel framework to distribute batches across multiple GPUs. Check out the [Basic Training](tutorials/basic_training_tutorial.md) and [Advanced Training](tutorials/advanced_training_tutorial.md) tutorials for more information and sample data!

## Downstream Tasks
Bootleg produces contextual entity embeddings (as well as learned static embeddings) that can be used in downstream tasks, such as relation extraction and question answering. Check out the [tutorial](tutorials) to see how this is done.<|MERGE_RESOLUTION|>--- conflicted
+++ resolved
@@ -6,11 +6,7 @@
 [![license](https://img.shields.io/badge/License-Apache%202.0-blue.svg)](https://opensource.org/licenses/Apache-2.0)
 
 # Self-Supervision for Named Entity Disambiguation at the Tail
-<<<<<<< HEAD
-Bootleg is a self-supervised named entity disambiguation (NED) system built to improve disambiguation of entities that occur infrequently, or not at all, in training data. We call these entities *tail* entities. This is a critical task as the majority of entities are rare. The core insight behind Bootleg is that these tail entities can be disambiguated by reasoning over entity types and relations. We give an [overview](#bootleg-overview) of how Bootleg achieves this below. For details, please see our [paper](http://arxiv.org/abs/2010.10363).
-=======
 Bootleg is a self-supervised named entity disambiguation (NED) system built to improve disambiguation of entities that occur infrequently, or not at all, in training data. We call these entities *tail* entities. This is a critical task as the majority of entities are rare. The core insight behind Bootleg is that these tail entities can be disambiguated by reasoning over entity types and relations. We give an [overview](#bootleg-overview) of how Bootleg achieves this below. For details, please see our [blog post](https://hazyresearch.stanford.edu/bootleg_blog) and [paper](http://arxiv.org/abs/2010.10363).
->>>>>>> 37b0e67a
 
 Note that Bootleg is *actively under development* and feedback is welcome. We have not done extensive tuning or parameter sweeps of our models and have mainly been focused on capturing the right inductive biases through the model and dataflow. Submit bugs on the Issues page or feel free to submit your contributions as a pull request.
 
