"""Type symbols class."""

import os
from typing import Dict, List, Optional

from tqdm import tqdm

from bootleg.symbols.constants import edit_op
from bootleg.utils import utils


class TypeSymbols:
    """Type Symbols class for managing type metadata."""

    def __init__(
        self,
        qid2typenames: Dict[str, List[str]],
        qid2typeid: Optional[Dict[str, List[int]]] = None,
        type_vocab: Optional[Dict[str, int]] = None,
        max_types: Optional[int] = 10,
        edit_mode: Optional[bool] = False,
        verbose: Optional[bool] = False,
    ):
        if max_types <= 0:
            raise ValueError(f"max_types must be greater than 0")
        self.max_types = max_types
        self.edit_mode = edit_mode
        self.verbose = verbose
        self._qid2typenames: Dict[str, List[str]] = {}

        if type_vocab is None:
            all_typenames = set(
                [t for typeset in qid2typenames.values() for t in typeset]
            )
            # +1 to save space for the UNK type
            self._type_vocab: Dict[str, int] = {
                v: i + 1 for i, v in enumerate(sorted(all_typenames))
            }
        else:
            self._type_vocab: Dict[str, int] = type_vocab
            assert (
                0 not in self._type_vocab.values()
            ), f"You can't have a type id that is 0. That is reserved for UNK"
        self._type_vocab_inv = {v: i for i, v in self._type_vocab.items()}

        for qid in qid2typenames:
            self._qid2typenames[qid] = qid2typenames.get(qid, [])[: self.max_types]

        if qid2typeid is None:
            self._qid2typeid: Dict[str, List[int]] = {
                qid: list(map(lambda x: self._type_vocab[x], typnames))
                for qid, typnames in self._qid2typenames.items()
            }
        else:
            self._qid2typeid: Dict[str, List[int]] = qid2typeid

        for typeids in self._qid2typeid.values():
            assert (
                0 not in typeids
            ), f"Typeids can't be 0. This is reserved for UNK type"

        self._typename2qids = None
        if edit_mode:
            self._typename2qids = {}
            for qid in tqdm(
                self._qid2typenames,
                total=len(self._qid2typenames),
                desc="Building edit mode objs",
                disable=not verbose,
            ):
                for typname in self._qid2typenames[qid]:
                    if typname not in self._typename2qids:
                        self._typename2qids[typname] = set()
                    self._typename2qids[typname].add(qid)

    def save(self, save_dir, prefix=""):
        """Dumps the type symbols.

        Args:
            save_dir: directory string to save
            prefix: prefix to add to beginning to file

        Returns:
        """
        utils.ensure_dir(str(save_dir))
        utils.dump_json_file(
            filename=os.path.join(save_dir, "config.json"),
            contents={
                "max_types": self.max_types,
            },
        )
        utils.dump_json_file(
            filename=os.path.join(save_dir, f"{prefix}qid2typenames.json"),
            contents=self._qid2typenames,
        )
        utils.dump_json_file(
            filename=os.path.join(save_dir, f"{prefix}qid2typeids.json"),
            contents=self._qid2typeid,
        )
        utils.dump_json_file(
            filename=os.path.join(save_dir, f"{prefix}type_vocab.json"),
            contents=self._type_vocab,
        )

    @classmethod
    def load_from_cache(cls, load_dir, prefix="", edit_mode=False, verbose=False):
        """Loads type symbols from load_dir.

        Args:
            load_dir: directory to load from
            prefix: prefix to add to beginning to file
            edit_mode: edit mode flag
            verbose: verbose flag

        Returns: TypeSymbols
        """
        config = utils.load_json_file(filename=os.path.join(load_dir, "config.json"))
        max_types = config["max_types"]
        qid2typenames: Dict[str, List[str]] = utils.load_json_file(
            filename=os.path.join(load_dir, f"{prefix}qid2typenames.json")
        )
        qid2typeid: Dict[str, List[int]] = utils.load_json_file(
            filename=os.path.join(load_dir, f"{prefix}qid2typeids.json")
        )
        type_vocab: Dict[str, int] = utils.load_json_file(
            filename=os.path.join(load_dir, f"{prefix}type_vocab.json")
        )
        return cls(qid2typenames, qid2typeid, type_vocab, max_types, edit_mode, verbose)

    def get_all_types(self):
        """Returns all typenames.

        Returns:
        """
        return list(self._type_vocab.keys())

    def get_types(self, qid):
        """Gets the type names associated with the given QID.

        Args:
            qid: QID

        Returns: list of typename strings
        """
        types = self._qid2typenames.get(qid, [])
        return types

    def get_typeids(self, qid):
        """Gets the type ids associated with the given QID.

        Args:
            qid: QID

        Returns: list of type id ints
        """
        return self._qid2typeid.get(qid, [])

    # ============================================================
    # EDIT MODE OPERATIONS
    # ============================================================
    @edit_op
    def get_entities_of_type(self, typename):
        """Get all entity QIDs of type ``typename``.

        Args:
            typename: typename

        Returns: List
        """
        if typename not in self._type_vocab:
            raise ValueError(f"{typename} is not a type in the typesystem")
        # This will not be None as we are in edit mode
<<<<<<< HEAD
        return self._typename2qids[typename]
=======
        return self._typename2qids.get(typename, [])
>>>>>>> 8b216e62

    @edit_op
    def add_type(self, qid, typename):
        """Adds the type to the QID. If the QID already has maximum types, the
        last type is removed and replaced by ``typename``.

        Args:
            qid: QID
            typename: type name

        Returns:
        """
        if typename not in self._type_vocab:
            raise ValueError(
                f"The type {typename} is not in our vocab. We only support adding types in our vocab."
            )
        typeid = self._type_vocab[typename]
        # Update qid->type mappings
        if typename not in self._qid2typenames[qid]:
            assert (
                typeid not in self._qid2typeid[qid]
            ), f"Invalid state a typeid is in self._qid2typeid for {typename} and {qid}"
            # Remove last type if too many types
            if len(self._qid2typenames[qid]) >= self.max_types:
                type_to_remove = self._qid2typenames[qid][-1]
                self.remove_type(qid, type_to_remove)
            self._qid2typenames[qid].append(typename)
            self._qid2typeid[qid].append(typeid)
            # As we are in edit mode, self._typename2qids will not be None
            self._typename2qids[typename].add(qid)
        return

    @edit_op
    def remove_type(self, qid, typename):
        """Remove the type from the QID.

        Args:
            qid: QID
            typename: type name to remove

        Returns:
        """
        if typename not in self._type_vocab:
            raise ValueError(
                f"The type {typename} is not in our vocab. We only support adding types in our vocab."
            )
        if typename not in self._qid2typenames[qid]:
            return
        assert (
            self._type_vocab[typename] in self._qid2typeid[qid]
        ), f"Invalid state a typeid is in self._qid2typeid for {typename} and {qid}"
        assert (
            typename in self._typename2qids
        ), f"Invalid state a typename is in self._typename2qids for {typename} and {qid}"
        self._qid2typenames[qid].remove(typename)
        self._qid2typeid[qid].remove(self._type_vocab[typename])
        # As we are in edit mode, self._typename2qids will not be None
        # Further, we want to keep the typename even if list is empty as our type system doesn't change
        self._typename2qids[typename].remove(qid)
        return

    @edit_op
    def add_entity(self, qid, types):
        """
        Add an entity QID with its types to our mappings
        Args:
            qid: QID
            types: list of type names

        Returns:

        """
        for typename in types:
            if typename not in self._type_vocab:
                raise ValueError(
                    f"Tried adding type {typename}. We do not support adding new types."
                )
        # Add the qid to the qid dicts so we can call the add/remove functions
        self._qid2typenames[qid] = []
        self._qid2typeid[qid] = []
        for typename in types:
            self._qid2typenames[qid].append(typename)
            self._qid2typeid[qid].append(self._type_vocab[typename])
        # Cutdown to max types
        self._qid2typenames[qid] = self._qid2typenames[qid][: self.max_types]
        self._qid2typeid[qid] = self._qid2typeid[qid][: self.max_types]
        # Add to typenames to qids
        for typename in self._qid2typenames[qid]:
            self._typename2qids[typename].add(qid)
        return

    @edit_op
    def reidentify_entity(self, old_qid, new_qid):
        """Rename ``old_qid`` to ``new_qid``.

        Args:
            old_qid: old QID
            new_qid: new QID

        Returns:
        """
        assert (
            old_qid in self._qid2typenames and new_qid not in self._qid2typenames
        ), f"Internal Error: checks on existing versus new qid for {old_qid} and {new_qid} failed"
        # Update qid2typenames
        self._qid2typenames[new_qid] = self._qid2typenames[old_qid]
        del self._qid2typenames[old_qid]
        # Update qid2typeid
        self._qid2typeid[new_qid] = self._qid2typeid[old_qid]
        del self._qid2typeid[old_qid]
        # Update qid2typenames
        for typename in self._qid2typenames[new_qid]:
            self._typename2qids[typename].remove(old_qid)
            self._typename2qids[typename].add(new_qid)

    @edit_op
    def prune_to_entities(self, entities_to_keep):
        """Remove all entities except those in ``entities_to_keep``.

        Args:
            entities_to_keep: Set of entities to keep

        Returns:
        """
        # Update qid2typenames
        self._qid2typenames = {
            k: v for k, v in self._qid2typenames.items() if k in entities_to_keep
        }
        # Update qid2typeid
        self._qid2typeid = {
            k: v for k, v in self._qid2typeid.items() if k in entities_to_keep
        }
        # Update qid2typenames, keeping the typenames even if empty lists
        for typename in self._typename2qids:
            self._typename2qids[typename] = self._typename2qids[typename].intersection(
                entities_to_keep
            )<|MERGE_RESOLUTION|>--- conflicted
+++ resolved
@@ -170,11 +170,7 @@
         if typename not in self._type_vocab:
             raise ValueError(f"{typename} is not a type in the typesystem")
         # This will not be None as we are in edit mode
-<<<<<<< HEAD
-        return self._typename2qids[typename]
-=======
         return self._typename2qids.get(typename, [])
->>>>>>> 8b216e62
 
     @edit_op
     def add_type(self, qid, typename):
