"""BootlegAnnotator."""
import logging
import os
import tarfile
import urllib
from pathlib import Path

import numpy as np
import torch
import ujson
from tqdm import tqdm
from transformers import BertTokenizer

import emmental
from bootleg.data import get_dataloader_embeddings
from bootleg.end2end.annotator_utils import DownloadProgressBar
from bootleg.end2end.extract_mentions import (
    find_aliases_in_sentence_tag,
    get_all_aliases,
)
from bootleg.layers.alias_to_ent_encoder import AliasEntityTable
from bootleg.symbols.constants import PAD_ID, PRED_LAYER
from bootleg.symbols.entity_symbols import EntitySymbols
from bootleg.task_config import NED_TASK, NED_TASK_TO_LABEL, TYPE_PRED_TASK
from bootleg.tasks import ned_task, type_pred_task
from bootleg.utils import sentence_utils
from bootleg.utils.embedding_utils import get_max_candidates
from bootleg.utils.parser.parser_utils import parse_boot_and_emm_args
from bootleg.utils.utils import load_yaml_file
from emmental.model import EmmentalModel

logger = logging.getLogger(__name__)

BOOTLEG_MODEL_PATHS = {
    "bootleg_cased": "https://bootleg-data.s3.amazonaws.com/models/latest/bootleg_cased.tar.gz",
    "bootleg_cased_mini": "https://bootleg-data.s3.amazonaws.com/models/latest/bootleg_cased_mini.tar.gz",
    "bootleg_uncased": "https://bootleg-data.s3.amazonaws.com/models/latest/bootleg_uncased.tar.gz",
    "bootleg_uncased_mini": "https://bootleg-data.s3.amazonaws.com/models/latest/bootleg_uncased_mini.tar.gz",
}


def get_default_cache():
    """Gets default cache directory for saving Bootleg data.

    Returns:
    """
    try:
        from torch.hub import _get_torch_home

        torch_cache_home = _get_torch_home()
    except ImportError:
        torch_cache_home = os.path.expanduser(
            os.getenv(
                "TORCH_HOME",
                os.path.join(os.getenv("XDG_CACHE_HOME", "~/.cache"), "torch"),
            )
        )
    return Path(torch_cache_home) / "bootleg"


def create_config(model_path, data_path, model_name):
    """Creates Bootleg config.

    Args:
        model_path: model directory
        data_path: data directory
        model_name: model name

    Returns: updated config
    """
    config_file = model_path / model_name / "bootleg_config.yaml"
    config_args = load_yaml_file(config_file)

    # set the model checkpoint path
    config_args["emmental"]["model_path"] = str(
        model_path / model_name / "bootleg_wiki.pth"
    )

    # set the path for the entity db and candidate map
    config_args["data_config"]["entity_dir"] = str(data_path / "entity_db")
    config_args["data_config"]["alias_cand_map"] = "alias2qids.json"

    # set the embedding paths
    config_args["data_config"]["emb_dir"] = str(data_path / "entity_db")
    config_args["data_config"]["word_embedding"]["cache_dir"] = str(
        data_path / "pretrained_bert_models"
    )

    # set log path
    config_args["emmental"]["log_path"] = str(data_path / "log_dir")

    config_args = parse_boot_and_emm_args(config_args)
    return config_args


def create_sources(model_path, data_path, model_name):
    """Downloads Bootleg data and saves in log dir.

    Args:
        model_path: model directory
        data_path: data directory
        model_name: model name to download

    Returns:
    """
    download_path = BOOTLEG_MODEL_PATHS[model_name]
    if not (model_path / model_name).exists():
        print(
            f"{model_path / model_name} not found. Downloading from {download_path}.."
        )
        urllib.request.urlretrieve(
            download_path,
            filename=str(model_path / f"{model_name}.tar.gz"),
            reporthook=DownloadProgressBar(),
        )
        print(f"Downloaded. Decompressing...")
        tar = tarfile.open(str(model_path / f"{model_name}.tar.gz"), "r:gz")
        tar.extractall(model_path)
        tar.close()

    if not (data_path / "entity_db").exists():
        print(f"{data_path / 'entity_db'} not found. Downloading..")
        urllib.request.urlretrieve(
            "https://bootleg-data.s3.amazonaws.com/data/latest/entity_db.tar.gz",
            filename=str(data_path / "entity_db.tar.gz"),
            reporthook=DownloadProgressBar(),
        )
        print(f"Downloaded. Decompressing...")
        tar = tarfile.open(str(data_path / "entity_db.tar.gz"), "r:gz")
        tar.extractall(data_path)
        tar.close()


class BootlegAnnotator(object):
    """BootlegAnnotator class: convenient wrapper of preprocessing and model
    eval to allow for annotating single sentences at a time for quick
    experimentation, e.g. in notebooks.

    Args:
        config: model config (default None)
        device: model device, -1 for CPU (default None)
        min_alias_len: minimum alias length (default 1)
        max_alias_len: maximum alias length (default 6)
        cand_map: alias candidate map (default None)
        threshold: probability threshold (default 0.0)
        cache_dir: cache directory (default None)
        model_name: model name (default None)
        return_embs: whether to return embeddings or not (default False)
        verbose: verbose boolean (default False)
    """

    def __init__(
        self,
        config=None,
        device=None,
        min_alias_len=1,
        max_alias_len=6,
        cand_map=None,
        threshold=0.0,
        cache_dir=None,
        model_name=None,
        return_embs=False,
        verbose=False,
    ):
        self.min_alias_len = min_alias_len
        self.max_alias_len = max_alias_len
        self.verbose = verbose
        self.threshold = threshold
        self.return_embs = return_embs

        if not cache_dir:
            self.cache_dir = get_default_cache()
            self.model_path = self.cache_dir / "models"
            self.data_path = self.cache_dir / "data"
        else:
            self.cache_dir = Path(cache_dir)
            self.model_path = self.cache_dir / "models"
            self.data_path = self.cache_dir / "data"

        if not model_name:
            model_name = "bootleg_uncased"

        assert model_name in {
            "bootleg_cased",
            "bootleg_cased_mini",
            "bootleg_uncased",
            "bootleg_uncased_mini",
        }, (
            f"model_name must be one of [bootleg_cased, bootleg_cased_mini, "
            f"bootleg_uncased_mini, bootleg_uncased]. You have {model_name}."
        )

        if not config:
            self.cache_dir.mkdir(parents=True, exist_ok=True)
            self.model_path.mkdir(parents=True, exist_ok=True)
            self.data_path.mkdir(parents=True, exist_ok=True)
            create_sources(self.model_path, self.data_path, model_name)
            self.config = create_config(self.model_path, self.data_path, model_name)
        else:
            if "emmental" in config:
                config = parse_boot_and_emm_args(config)
            self.config = config
            # Ensure some of the critical annotator args are the correct type
            self.config.data_config.max_aliases = int(
                self.config.data_config.max_aliases
            )
            self.config.run_config.eval_batch_size = int(
                self.config.run_config.eval_batch_size
            )
            self.config.data_config.max_seq_len = int(
                self.config.data_config.max_seq_len
            )
            self.config.data_config.train_in_candidates = bool(
                self.config.data_config.train_in_candidates
            )

        if not device:
            device = 0 if torch.cuda.is_available() else -1

        if self.verbose:
            self.config.run_config.log_level = "DEBUG"
        else:
            self.config.run_config.log_level = "INFO"

        self.torch_device = (
            torch.device(device) if device != -1 else torch.device("cpu")
        )
        self.config.model_config.device = device

        log_level = logging.getLevelName(self.config["run_config"]["log_level"].upper())
        emmental.init(
            log_dir=self.config["meta_config"]["log_path"],
            config=self.config,
            use_exact_log_path=self.config["meta_config"]["use_exact_log_path"],
            level=log_level,
        )

        logger.debug("Reading entity database")
        self.entity_db = EntitySymbols.load_from_cache(
            os.path.join(
                self.config.data_config.entity_dir,
                self.config.data_config.entity_map_dir,
            ),
            alias_cand_map_file=self.config.data_config.alias_cand_map,
            alias_idx_file=self.config.data_config.alias_idx_map,
        )
        logger.debug("Reading word tokenizers")
        self.tokenizer = BertTokenizer.from_pretrained(
            self.config.data_config.word_embedding.bert_model,
            do_lower_case=True
            if "uncased" in self.config.data_config.word_embedding.bert_model
            else False,
            cache_dir=self.config.data_config.word_embedding.cache_dir,
        )

        # Create tasks
        tasks = [NED_TASK]
        if self.config.data_config.type_prediction.use_type_pred is True:
            tasks.append(TYPE_PRED_TASK)
        self.task_to_label_dict = {t: NED_TASK_TO_LABEL[t] for t in tasks}

        # Create tasks
        self.model = EmmentalModel(name="Bootleg")
        task_to_add = ned_task.create_task(self.config, self.entity_db)
        # As we manually keep track of the aliases for scoring, we only need the embeddings as action outputs
        task_to_add.action_outputs = [(PRED_LAYER, "ent_embs")]
        self.model.add_task(task_to_add)
        if TYPE_PRED_TASK in tasks:
            self.model.add_task(type_pred_task.create_task(self.config, self.entity_db))
            # Add the mention type embedding to the embedding payload
            type_pred_task.update_ned_task(self.model)

        logger.debug("Loading model")
        # Load the best model from the pretrained model
        assert (
            self.config["model_config"]["model_path"] is not None
        ), f"Must have a model to load in the model_path for the BootlegAnnotator"
        self.model.load(self.config["model_config"]["model_path"])
        self.model.eval()
        if cand_map is None:
            alias_map = self.entity_db.get_alias2qids()
        else:
            logger.debug(f"Loading candidate map")
            alias_map = ujson.load(open(cand_map))

        self.all_aliases_trie = get_all_aliases(alias_map, verbose)

        logger.debug("Reading in alias table")
        self.alias2cands = AliasEntityTable(
            data_config=self.config.data_config, entity_symbols=self.entity_db
        )

        # get batch_on_the_fly embeddings
        self.batch_on_the_fly_embs = get_dataloader_embeddings(
            self.config, self.entity_db
        )

    def extract_mentions(self, text, label_func):
        """Wrapper function for mention extraction.

        Args:
            text: text to extract mentions from
            label_func: function that performs extraction (input is (text, alias trie, max alias length) ->
                        output is list of found aliases and found spans

        Returns: JSON object of sentence to be used in eval
        """
        found_aliases, found_spans = label_func(
            text, self.all_aliases_trie, self.min_alias_len, self.max_alias_len
        )
        return {
            "sentence": text,
            "aliases": found_aliases,
            "spans": found_spans,
            "cands": [self.entity_db.get_qid_cands(al) for al in found_aliases],
            # we don't know the true QID
            "qids": ["Q-1" for i in range(len(found_aliases))],
            "gold": [True for i in range(len(found_aliases))],
        }

    def set_threshold(self, value):
        """Sets threshold.

        Args:
            value: threshold value

        Returns:
        """
        self.threshold = value

    def label_mentions(
        self,
        text_list=None,
        label_func=find_aliases_in_sentence_tag,
        extracted_examples=None,
    ):
        """Extracts mentions and runs disambiguation. If user provides extracted_examples, we will ignore text_list

        Args:
            text_list: list of text to disambiguate (or single sentence)
            label_func: mention extraction funciton (optional)
            extracted_examples: List of Dicts of keys "sentence", "aliases", "spans", "cands" (QIDs)

        Returns: Dict of

            * ``qids``: final predicted QIDs,
            * ``probs``: final predicted probs,
            * ``titles``: final predicted titles,
            * ``cands``: all entity canddiates,
            * ``cand_probs``: probabilities of all candidates,
            * ``spans``: final extracted word spans,
            * ``aliases``: final extracted aliases,
        """
        # Check inputs are sane
        do_extract_mentions = True
        if extracted_examples is not None:
            do_extract_mentions = False
            assert (
                type(extracted_examples) is list
            ), f"Must provide a list of Dics for extracted_examples"
            check_ex = extracted_examples[0]
            assert (
                len(
                    {"sentence", "aliases", "spans", "cands"}.intersection(
                        check_ex.keys()
                    )
                )
                == 4
            ), (
                f"You must have keys of sentence, aliases, spans, and cands for extracted_examples. You have"
                f"{extracted_examples.keys()}"
            )
        else:
            assert (
                text_list is not None
            ), f"If you do not provide extracted_examples you must provide text_list"

        if text_list is None:
            assert extracted_examples is not None, (
                f"If you do not provide text_list "
                f"you must provide extracted_exampels"
            )
        else:
            if type(text_list) is str:
                text_list = [text_list]
            else:
                assert (
                    type(text_list) is list
                    and len(text_list) > 0
                    and type(text_list[0]) is str
                ), f"We only accept inputs of strings and lists of strings"

        # Get number of examples
        if extracted_examples is not None:
            num_exs = len(extracted_examples)
        else:
            num_exs = len(text_list)

        ebs = int(self.config.run_config.eval_batch_size)
        self.config.data_config.max_aliases = int(self.config.data_config.max_aliases)
        total_start_exs = 0
        total_final_exs = 0
        dropped_by_thresh = 0

        final_char_spans = []

        batch_example_aliases = []
        batch_example_cands = []
        batch_example_aliases_locs_start = []
        batch_example_aliases_locs_end = []
        batch_example_alias_list_pos = []
        batch_example_true_entities = []
        batch_word_indices = []
        batch_spans_arr = []
        batch_aliases_arr = []
        batch_idx_unq = []
        batch_subsplit_idx = []
        for idx_unq in tqdm(
            range(num_exs),
            desc="Prepping data",
            total=num_exs,
            disable=not self.verbose,
        ):
            if do_extract_mentions:
                sample = self.extract_mentions(text_list[idx_unq], label_func)
            else:
                sample = extracted_examples[idx_unq]
                # Add the unk qids and gold values
                sample["qids"] = ["Q-1" for _ in range(len(sample["aliases"]))]
                sample["gold"] = [True for _ in range(len(sample["aliases"]))]
            total_start_exs += len(sample["aliases"])
            char_spans = self.get_char_spans(sample["spans"], sample["sentence"])

            final_char_spans.append(char_spans)

            (
                idxs_arr,
                aliases_to_predict_per_split,
                spans_arr,
                phrase_tokens_arr,
                pos_idxs,
            ) = sentence_utils.split_sentence(
                max_aliases=self.config.data_config.max_aliases,
                phrase=sample["sentence"],
                spans=sample["spans"],
                aliases=sample["aliases"],
                aliases_seen_by_model=list(range(len(sample["aliases"]))),
                seq_len=self.config.data_config.max_seq_len,
                is_bert=True,
                tokenizer=self.tokenizer,
            )
            aliases_arr = [
                [sample["aliases"][idx] for idx in idxs] for idxs in idxs_arr
            ]
            old_spans_arr = [
                [sample["spans"][idx] for idx in idxs] for idxs in idxs_arr
            ]
            qids_arr = [[sample["qids"][idx] for idx in idxs] for idxs in idxs_arr]
            word_indices_arr = [
                self.tokenizer.convert_tokens_to_ids(pt) for pt in phrase_tokens_arr
            ]
            # iterate over each sample in the split
            for sub_idx in range(len(idxs_arr)):
                # ====================================================
                # GENERATE MODEL INPUTS
                # ====================================================
                aliases_to_predict_arr = aliases_to_predict_per_split[sub_idx]

                assert (
                    len(aliases_to_predict_arr) >= 0
                ), f"There are no aliases to predict for an example. This should not happen at this point."
                assert (
                    len(aliases_arr[sub_idx]) <= self.config.data_config.max_aliases
                ), f"{sample} should have no more than {self.config.data_config.max_aliases} aliases."

                example_aliases = np.ones(self.config.data_config.max_aliases) * PAD_ID
                example_aliases_locs_start = (
                    np.ones(self.config.data_config.max_aliases) * PAD_ID
                )
                example_aliases_locs_end = (
                    np.ones(self.config.data_config.max_aliases) * PAD_ID
                )
                example_alias_list_pos = (
                    np.ones(self.config.data_config.max_aliases) * PAD_ID
                )
                example_true_entities = (
                    np.ones(self.config.data_config.max_aliases) * PAD_ID
                )
                example_qid_cands = [
                    [
                        "-1"
                        for _ in range(
                            get_max_candidates(self.entity_db, self.config.data_config)
                        )
                    ]
                    for _ in range(self.config.data_config.max_aliases)
                ]
                for mention_idx, alias in enumerate(aliases_arr[sub_idx]):
                    span_start_idx, span_end_idx = spans_arr[sub_idx][mention_idx]
                    # generate indexes into alias table.
                    alias_trie_idx = self.entity_db.get_alias_idx(alias)
                    alias_qids = np.array(sample["cands"][mention_idx])
                    example_qid_cands[mention_idx][: len(alias_qids)] = sample["cands"][
                        mention_idx
                    ]
                    if not qids_arr[sub_idx][mention_idx] in alias_qids:
                        # assert not data_args.train_in_candidates
                        if not self.config.data_config.train_in_candidates:
                            # set class label to be "not in candidate set"
                            true_entity_idx = 0
                        else:
                            true_entity_idx = -2
                    else:
                        # Here we are getting the correct class label for training.
                        # Our training is "which of the max_entities entity candidates is the right one
                        # (class labels 1 to max_entities) or is it none of these (class label 0)".
                        # + (not discard_noncandidate_entities) is to ensure label 0 is
                        # reserved for "not in candidate set" class
                        true_entity_idx = np.nonzero(
                            alias_qids == qids_arr[sub_idx][mention_idx]
                        )[0][0] + (not self.config.data_config.train_in_candidates)
                    example_aliases[mention_idx] = alias_trie_idx
                    example_aliases_locs_start[mention_idx] = span_start_idx
                    # The span_idxs are [start, end). We want [start, end]. So subtract 1 from end idx.
                    example_aliases_locs_end[mention_idx] = span_end_idx - 1
                    example_alias_list_pos[mention_idx] = idxs_arr[sub_idx][mention_idx]
                    # leave as -1 if it's not an alias we want to predict; we get these if we split a sentence
                    # and need to only predict subsets
                    if mention_idx in aliases_to_predict_arr:
                        example_true_entities[mention_idx] = true_entity_idx

                # get word indices
                word_indices = word_indices_arr[sub_idx]

                batch_example_aliases.append(example_aliases)
                batch_example_cands.append(example_qid_cands)
                batch_example_aliases_locs_start.append(example_aliases_locs_start)
                batch_example_aliases_locs_end.append(example_aliases_locs_end)
                batch_example_alias_list_pos.append(example_alias_list_pos)
                batch_example_true_entities.append(example_true_entities)
                batch_word_indices.append(word_indices)
                batch_aliases_arr.append(aliases_arr[sub_idx])
                # Add the orginal sample spans because spans_arr is w.r.t BERT subword token
                batch_spans_arr.append(old_spans_arr[sub_idx])
                batch_idx_unq.append(idx_unq)
                batch_subsplit_idx.append(sub_idx)

        batch_example_aliases = torch.tensor(batch_example_aliases).long()
        batch_example_aliases_locs_start = torch.tensor(
            batch_example_aliases_locs_start, device=self.torch_device
        )
        batch_example_aliases_locs_end = torch.tensor(
            batch_example_aliases_locs_end, device=self.torch_device
        )
        batch_example_true_entities = torch.tensor(
            batch_example_true_entities, device=self.torch_device
        )
        batch_word_indices = torch.tensor(batch_word_indices, device=self.torch_device)

        final_pred_cands = [[] for _ in range(num_exs)]
        final_all_cands = [[] for _ in range(num_exs)]
        final_cand_probs = [[] for _ in range(num_exs)]
        final_pred_probs = [[] for _ in range(num_exs)]
        final_entity_embs = [[] for _ in range(num_exs)]
        final_entity_cand_embs = [[] for _ in range(num_exs)]
        final_titles = [[] for _ in range(num_exs)]
        final_spans = [[] for _ in range(num_exs)]
        final_aliases = [[] for _ in range(num_exs)]
        for b_i in tqdm(
            range(0, batch_example_aliases.shape[0], ebs),
            desc="Evaluating model",
            disable=not self.verbose,
        ):
            start_span_idx = batch_example_aliases_locs_start[b_i : b_i + ebs]
            end_span_idx = batch_example_aliases_locs_end[b_i : b_i + ebs]
            word_indices = batch_word_indices[b_i : b_i + ebs]
            alias_indices = batch_example_aliases[b_i : b_i + ebs]

            x_dict = self.get_forward_batch(
                start_span_idx, end_span_idx, word_indices, alias_indices
            )
            x_dict["guid"] = torch.arange(b_i, b_i + ebs, device=self.torch_device)

            res = self.model(  # type: ignore
                uids=x_dict["guid"],
                X_dict=x_dict,
                Y_dict=None,
                task_to_label_dict=self.task_to_label_dict,
                return_action_outputs=self.return_embs,
            )
            if self.return_embs:
                (uid_bdict, _, prob_bdict, _, out_bdict) = res
                output_embs = out_bdict[NED_TASK][f"{PRED_LAYER}_ent_embs"]
            else:
                output_embs = None
                (uid_bdict, _, prob_bdict, _) = res
            # ====================================================
            # EVALUATE MODEL OUTPUTS
            # ====================================================
            # recover predictions
            probs = prob_bdict[NED_TASK]
            max_probs = probs.max(2)
            max_probs_indices = probs.argmax(2)
            for ex_i in range(probs.shape[0]):
                idx_unq = batch_idx_unq[b_i + ex_i]
<<<<<<< HEAD
                entity_cands = eval_utils.map_aliases_to_candidates(
                    self.config.data_config.train_in_candidates,
                    self.config.data_config.max_aliases,
                    self.entity_db.get_alias2qids(),
                    batch_aliases_arr[b_i + ex_i],
                )
=======
                entity_cands = batch_example_cands[b_i + ex_i]
                # entity_cands = eval_utils.map_aliases_to_candidates(
                #     self.config.data_config.train_in_candidates,
                #     self.config.data_config.max_aliases,
                #     self.entity_db.get_alias2qids(),
                #     batch_aliases_arr[b_i + ex_i],
                # )
>>>>>>> 8b216e62
                # batch size is 1 so we can reshape
                probs_ex = probs[ex_i].reshape(
                    self.config.data_config.max_aliases, probs.shape[2]
                )
                for alias_idx, true_entity_pos_idx in enumerate(
                    batch_example_true_entities[b_i + ex_i]
                ):
                    if true_entity_pos_idx != PAD_ID:
                        pred_idx = max_probs_indices[ex_i][alias_idx]
                        pred_prob = max_probs[ex_i][alias_idx].item()
                        all_cands = entity_cands[alias_idx]
                        pred_qid = all_cands[pred_idx]
                        if pred_prob > self.threshold:
                            final_all_cands[idx_unq].append(all_cands)
                            final_cand_probs[idx_unq].append(probs_ex[alias_idx])
                            final_pred_cands[idx_unq].append(pred_qid)
                            final_pred_probs[idx_unq].append(pred_prob)
                            if self.return_embs:
                                final_entity_embs[idx_unq].append(
                                    output_embs[ex_i][alias_idx][pred_idx]
                                )
                                final_entity_cand_embs[idx_unq].append(
                                    output_embs[ex_i][alias_idx]
                                )
                            final_aliases[idx_unq].append(
                                batch_aliases_arr[b_i + ex_i][alias_idx]
                            )
                            final_spans[idx_unq].append(
                                batch_spans_arr[b_i + ex_i][alias_idx]
                            )
                            final_titles[idx_unq].append(
                                self.entity_db.get_title(pred_qid)
                                if pred_qid != "NC"
                                else "NC"
                            )
                            total_final_exs += 1
                        else:
                            dropped_by_thresh += 1
        assert total_final_exs + dropped_by_thresh == total_start_exs, (
            f"Something went wrong and we have predicted fewer mentions than extracted. "
            f"Start {total_start_exs}, Out {total_final_exs}, No cand {dropped_by_thresh}"
        )
        res_dict = {
            "qids": final_pred_cands,
            "probs": final_pred_probs,
            "titles": final_titles,
            "cands": final_all_cands,
            "cand_probs": final_cand_probs,
            "spans": final_spans,
            "aliases": final_aliases,
        }
        if self.return_embs:
            res_dict["embs"] = final_entity_embs
            res_dict["cand_embs"] = final_entity_cand_embs
        return res_dict

    def get_forward_batch(self, start_span_idx, end_span_idx, token_ids, alias_idx):
        """Preps the forward batch for disambiguation.

        Args:
            start_span_idx: start span tensor
            end_span_idx: end span tensor
            token_ids: word token tensor
            alias_idx: alias index used for extracting candidate eids

        Returns: X_dict used in Emmental
        """
        entity_cand_eid = self.alias2cands(alias_idx).long()
        entity_cand_eid_mask = entity_cand_eid == -1
        entity_cand_eid_noneg = torch.where(
            entity_cand_eid >= 0,
            entity_cand_eid,
            (
                torch.ones_like(entity_cand_eid, dtype=torch.long)
                * (self.entity_db.num_entities_with_pad_and_nocand - 1)
            ),
        )

        kg_prepped_embs = {}
        for emb_key in self.batch_on_the_fly_embs:
            kg_adj = self.batch_on_the_fly_embs[emb_key]["kg_adj"]
            prep_func = self.batch_on_the_fly_embs[emb_key]["kg_adj_process_func"]
            batch_prep = []
            for j in range(entity_cand_eid_noneg.shape[0]):
                batch_prep.append(
                    prep_func(entity_cand_eid_noneg[j].cpu(), kg_adj).reshape(1, -1)
                )
            kg_prepped_embs[emb_key] = torch.tensor(
                batch_prep, device=self.torch_device
            )

        X_dict = {
            "guids": [],
            "start_span_idx": start_span_idx,
            "end_span_idx": end_span_idx,
            "token_ids": token_ids,
            "entity_cand_eid": entity_cand_eid_noneg,
            "entity_cand_eid_mask": entity_cand_eid_mask,
            "batch_on_the_fly_kg_adj": kg_prepped_embs,
        }
        return X_dict

    def get_char_spans(self, spans, text):
        """Helper function to get character spans instead of default word
        spans.

        Args:
            spans: word spans
            text: text

        Returns: character spans
        """
        query_toks = text.split()
        char_spans = []
        for span in spans:
            space_btwn_toks = (
                len(" ".join(query_toks[0 : span[0] + 1]))
                - len(" ".join(query_toks[0 : span[0]]))
                - len(query_toks[span[0]])
            )
            char_b = len(" ".join(query_toks[0 : span[0]])) + space_btwn_toks
            char_e = char_b + len(" ".join(query_toks[span[0] : span[1]]))
            char_spans.append([char_b, char_e])
        return char_spans<|MERGE_RESOLUTION|>--- conflicted
+++ resolved
@@ -603,14 +603,6 @@
             max_probs_indices = probs.argmax(2)
             for ex_i in range(probs.shape[0]):
                 idx_unq = batch_idx_unq[b_i + ex_i]
-<<<<<<< HEAD
-                entity_cands = eval_utils.map_aliases_to_candidates(
-                    self.config.data_config.train_in_candidates,
-                    self.config.data_config.max_aliases,
-                    self.entity_db.get_alias2qids(),
-                    batch_aliases_arr[b_i + ex_i],
-                )
-=======
                 entity_cands = batch_example_cands[b_i + ex_i]
                 # entity_cands = eval_utils.map_aliases_to_candidates(
                 #     self.config.data_config.train_in_candidates,
@@ -618,7 +610,6 @@
                 #     self.entity_db.get_alias2qids(),
                 #     batch_aliases_arr[b_i + ex_i],
                 # )
->>>>>>> 8b216e62
                 # batch size is 1 so we can reshape
                 probs_ex = probs[ex_i].reshape(
                     self.config.data_config.max_aliases, probs.shape[2]
