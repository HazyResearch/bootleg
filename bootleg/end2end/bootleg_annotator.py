--- conflicted
+++ resolved
@@ -20,20 +20,12 @@
 )
 from bootleg.symbols.constants import PAD_ID
 from bootleg.symbols.entity_symbols import EntitySymbols
-<<<<<<< HEAD
-from bootleg.task_config import NED_TASK, NED_TASK_TO_LABEL, TYPE_PRED_TASK
-from bootleg.tasks import ned_task, type_pred_task
-from bootleg.utils import sentence_utils
-from bootleg.utils.embedding_utils import get_max_candidates
-from bootleg.utils.eval_utils import get_char_spans
-=======
 from bootleg.task_config import CANDS_LABEL, NED_TASK
 from bootleg.tasks import ned_task
 from bootleg.utils import data_utils
 from bootleg.utils.data_utils import read_in_relations, read_in_types
 from bootleg.utils.eval_utils import get_char_spans
 from bootleg.utils.model_utils import get_max_candidates
->>>>>>> fd8d928b
 from bootleg.utils.parser.parser_utils import parse_boot_and_emm_args
 from bootleg.utils.utils import load_yaml_file
 from emmental.model import EmmentalModel
@@ -426,41 +418,8 @@
                 sample["qids"] = ["Q-1" for _ in range(len(sample["aliases"]))]
                 sample["gold"] = [True for _ in range(len(sample["aliases"]))]
             total_start_exs += len(sample["aliases"])
-<<<<<<< HEAD
-            char_spans = get_char_spans(sample["spans"], sample["sentence"])
-            (
-                idxs_arr,
-                aliases_to_predict_per_split,
-                spans_arr,
-                phrase_tokens_arr,
-                pos_idxs,
-            ) = sentence_utils.split_sentence(
-                max_aliases=self.config.data_config.max_aliases,
-                phrase=sample["sentence"],
-                spans=sample["spans"],
-                aliases=sample["aliases"],
-                aliases_seen_by_model=list(range(len(sample["aliases"]))),
-                seq_len=self.config.data_config.max_seq_len,
-                is_bert=True,
-                tokenizer=self.tokenizer,
-            )
-            aliases_arr = [
-                [sample["aliases"][idx] for idx in idxs] for idxs in idxs_arr
-            ]
-            old_spans_arr = [
-                [sample["spans"][idx] for idx in idxs] for idxs in idxs_arr
-            ]
-            char_spans_arr = [[char_spans[idx] for idx in idxs] for idxs in idxs_arr]
-            qids_arr = [[sample["qids"][idx] for idx in idxs] for idxs in idxs_arr]
-            word_indices_arr = [
-                self.tokenizer.convert_tokens_to_ids(pt) for pt in phrase_tokens_arr
-            ]
-            # iterate over each sample in the split
-            for sub_idx in range(len(idxs_arr)):
-=======
             char_spans_arr = get_char_spans(sample["spans"], sample["sentence"])
             for men_idx in range(len(sample["aliases"])):
->>>>>>> fd8d928b
                 # ====================================================
                 # GENERATE TEXT INPUTS
                 # ====================================================
@@ -540,13 +499,8 @@
                 batch_ent_attention.append(example_cand_attention_mask)
                 batch_example_aliases.append(sample["aliases"][men_idx])
                 # Add the orginal sample spans because spans_arr is w.r.t BERT subword token
-<<<<<<< HEAD
-                batch_spans_arr.append(old_spans_arr[sub_idx])
-                batch_char_spans_arr.append(char_spans_arr[sub_idx])
-=======
                 batch_spans_arr.append(sample["spans"][men_idx])
                 batch_char_spans_arr.append(char_spans_arr[men_idx])
->>>>>>> fd8d928b
                 batch_idx_unq.append(idx_unq)
 
         batch_example_eid_cands = torch.tensor(batch_example_eid_cands).long()
@@ -605,44 +559,6 @@
                 idx_unq = batch_idx_unq[b_i + ex_i]
                 entity_cands = batch_example_qid_cands[b_i + ex_i]
                 # batch size is 1 so we can reshape
-<<<<<<< HEAD
-                probs_ex = probs[ex_i].reshape(
-                    self.config.data_config.max_aliases, probs.shape[2]
-                )
-                for alias_idx, true_entity_pos_idx in enumerate(
-                    batch_example_true_entities[b_i + ex_i]
-                ):
-                    if true_entity_pos_idx != PAD_ID:
-                        pred_idx = max_probs_indices[ex_i][alias_idx]
-                        pred_prob = max_probs[ex_i][alias_idx].item()
-                        all_cands = entity_cands[alias_idx]
-                        pred_qid = all_cands[pred_idx]
-                        if pred_prob > self.threshold:
-                            final_all_cands[idx_unq].append(all_cands)
-                            final_cand_probs[idx_unq].append(probs_ex[alias_idx])
-                            final_pred_cands[idx_unq].append(pred_qid)
-                            final_pred_probs[idx_unq].append(pred_prob)
-                            if self.return_embs:
-                                final_entity_embs[idx_unq].append(
-                                    output_embs[ex_i][alias_idx][pred_idx]
-                                )
-                                final_entity_cand_embs[idx_unq].append(
-                                    output_embs[ex_i][alias_idx]
-                                )
-                            final_aliases[idx_unq].append(
-                                batch_example_aliases[b_i + ex_i][alias_idx]
-                            )
-                            final_spans[idx_unq].append(
-                                batch_spans_arr[b_i + ex_i][alias_idx]
-                            )
-                            final_char_spans[idx_unq].append(
-                                batch_char_spans_arr[b_i + ex_i][alias_idx]
-                            )
-                            final_titles[idx_unq].append(
-                                self.entity_db.get_title(pred_qid)
-                                if pred_qid != "NC"
-                                else "NC"
-=======
                 probs_ex = probs[ex_i]
                 true_entity_pos_idx = batch_example_true_entities[b_i + ex_i]
                 if true_entity_pos_idx != PAD_ID:
@@ -657,7 +573,6 @@
                         if self.return_embs:
                             final_entity_embs[idx_unq].append(
                                 output_embs[ex_i][pred_idx]
->>>>>>> fd8d928b
                             )
                             final_entity_cand_embs[idx_unq].append(output_embs[ex_i])
                         final_aliases[idx_unq].append(batch_example_aliases[b_i + ex_i])
