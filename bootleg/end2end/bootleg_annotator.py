--- conflicted
+++ resolved
@@ -125,11 +125,7 @@
 
 class BootlegAnnotator(object):
     """
-<<<<<<< HEAD
-    Booteg on-the-fly annotator.
-=======
     Bootleg on-the-fly annotator.
->>>>>>> 76f62348
 
     BootlegAnnotator class: convenient wrapper of preprocessing and model
     eval to allow for annotating single sentences at a time for quick
@@ -570,15 +566,11 @@
             del x_dict
             if self.return_embs:
                 (uid_bdict, _, prob_bdict, _, out_bdict) = res
-<<<<<<< HEAD
-                output_embs = out_bdict[NED_TASK]["entity_encoder_0"]
-=======
                 output_embs = out_bdict[NED_TASK][
                     "entity_encoder_0"
                     if (self.entity_emb_file is None)
                     else "entity_encoder_static_0"
                 ]
->>>>>>> 76f62348
             else:
                 output_embs = None
                 (uid_bdict, _, prob_bdict, _) = res
