import glob
import logging
import multiprocessing
import os
import shutil
import tempfile
import time

import numpy as np
import pandas as pd
import torch
import torch.nn.functional as F
import ujson
from tqdm import tqdm

import emmental
from bootleg import log_rank_0_debug, log_rank_0_info
from bootleg.symbols.constants import PRED_LAYER, UNK_AL
from bootleg.symbols.entity_symbols import EntitySymbols
from bootleg.task_config import NED_TASK
from bootleg.utils import utils

logger = logging.getLogger(__name__)


def masked_softmax(pred, mask, dim=2, temp=1.0):
    """Masked softmax. Mask of 0/False means mask value (ignore it)

    Args:
        pred: input tensor
        mask: mask
        dim: softmax dimension
        temp: softmax temperature

    Returns: masked softmax tensor
    """
    assert temp > 0, f"You can't have a temperature of 0"
    # https://github.com/allenai/allennlp/blob/b6cc9d39651273e8ec2a7e334908ffa9de5c2026/allennlp/nn/util.py#L272-L303
    pred = pred / temp
    mask = mask.float()
    masked_pred = pred.masked_fill((1 - mask).byte().bool(), -2e15)
    result = F.softmax(masked_pred, dim=dim)
    return result


def masked_class_logsoftmax(pred, mask, dim=2, temp=1.0):
    """Masked logsoftmax. Mask of 0/False means mask value (ignore it)

    Args:
        pred: input tensor
        mask: mask
        dim: softmax dimension
        temp: softmax temperature

    Returns: masked softmax tensor
    """
    assert temp > 0, f"You can't have a temperature of 0"
    # pred is batch x M x K
    # https://github.com/allenai/allennlp/blob/b6cc9d39651273e8ec2a7e334908ffa9de5c2026/allennlp/nn/util.py#L272-L303
    pred = pred / temp
    pred = (
        pred + (mask + 5e-16).log()
    )  # we could also do 1e-46 but I feel safer with 5e-16 especially if doing FP16
    # compute softmax over the k dimension
    return F.log_softmax(input=pred, dim=dim)


def map_aliases_to_candidates(train_in_candidates, entity_symbols, aliases):
    """Get list of QID candidates for each alias.

    Args:
        train_in_candidates: whether the model has a NC entity or not (does it assume all gold QIDs are in the candidate lists)
        entity_symbols: entity symbols
        aliases: list of aliases

    Returns: List of lists QIDs
    """
    not_tic = 1 - train_in_candidates
    return [
        not_tic * ["NC"] + entity_symbols.get_qid_cands(al, max_cand_pad=True)
        if al != UNK_AL
        else ["-1"] * (entity_symbols.max_candidates + not_tic)
        for al in aliases
    ]


def map_aliases_to_candidates_eid(train_in_candidates, entity_symbols, aliases):
    """Get list of EID candidates for each alias.

    Args:
        train_in_candidates: whether the model has a NC entity or not (does it assume all gold EIDs are in the candidate lists)
        entity_symbols: entity symbols
        aliases: list of aliases

    Returns: List of lists EIDs
    """
    not_tic = 1 - train_in_candidates
    return [
        not_tic * ["NC"] + entity_symbols.get_eid_cands(al, max_cand_pad=True)
        if al != UNK_AL
        else ["-1"] * (entity_symbols.max_candidates + not_tic)
        for al in aliases
    ]


def select_embs(embs, pred_cands, M):
    """Select the embeddings for the predicted indices.

    Args:
        embs: embedding tensor (M x K x H)
        pred_cands: indices into the K candidates to select (M)
        M: M

    Returns: selected embedding (M x H)
    """
    return embs[torch.arange(M).unsqueeze(0), pred_cands]


def get_eval_folder(file):
    """Return eval folder for the given evaluation file. Stored in
    log_path/filename/model_name.

    Args:
        file: eval file

    Returns: eval folder
    """
    return os.path.join(
        emmental.Meta.log_path,
        os.path.splitext(file)[0],
        os.path.splitext(
            os.path.basename(emmental.Meta.config["model_config"]["model_path"])
        )[0],
    )


def write_disambig_metrics_to_csv(file_path, dictionary):
    """Saves disambiguation metrics in the dictionary to file_path.

    Args:
        file_path: file path
        dictionary: dictionary of scores (output of Emmental score)

    Returns:
    """
    # Only saving NED, ignore Type. dictionary has keys such as "NED/Bootleg/dev/unif_HD/total_men" which corresponds to
    # task/dataset/split/slice/metric, and the value is the associated value for that metric as calculated on the dataset.
    # Sort keys to ensure that the rest of the code below remains in the correct order across slices
    all_keys = [x for x in sorted(dictionary.keys()) if x.startswith(NED_TASK)]

    # This line uses endswith("total_men") because we are just trying to get 1 copy of each task/dataset/split/slice combo. We are not
    # actually using the total_men information in this line below (could've used acc_boot instead, etc.)
    task, dataset, split, slices = list(
        zip(*[x.split("/")[:4] for x in all_keys if x.endswith("total_men")])
    )

    acc_boot = [dictionary[x] for x in all_keys if x.endswith("acc_boot")]
    acc_boot_notNC = [dictionary[x] for x in all_keys if x.endswith("acc_notNC_boot")]
    mentions = [dictionary[x] for x in all_keys if x.endswith("total_men")]
    mentions_notNC = [dictionary[x] for x in all_keys if x.endswith("total_notNC_men")]
    acc_pop = [dictionary[x] for x in all_keys if x.endswith("acc_pop")]
    acc_pop_notNC = [dictionary[x] for x in all_keys if x.endswith("acc_notNC_pop")]

    df_info = {
        "task": task,
        "dataset": dataset,
        "split": split,
        "slice": slices,
        "mentions": mentions,
        "mentions_notNC": mentions_notNC,
        "acc_boot": acc_boot,
        "acc_boot_notNC": acc_boot_notNC,
        "acc_pop": acc_pop,
        "acc_pop_notNC": acc_pop_notNC,
    }
    df = pd.DataFrame(data=df_info)

    df.to_csv(file_path, index=False)


def disambig_dump_preds(
    config, res_dict, file_name, entity_symbols, dump_embs, task_name
):
    """Dumps the predictions of a disambiguation task.

    Args:
        config: model config
        res_dict: result dictionary from Emmental predict
        file_name: eval file name
        entity_symbols: entity symbols
        dump_embs: whether to dump the contextualized embeddings or not
        task_name: task name

    Returns: saved prediction file, saved embedding file (will be None if dump_embs is False)
    """
    num_processes = min(
        config.run_config.dataset_threads, int(multiprocessing.cpu_count() * 0.9)
    )

    # This is dumping
    disambig_res_dict = {}
    for k in res_dict:
        assert task_name in res_dict[k], f"{task_name} not in res_dict for key {k}"
        disambig_res_dict[k] = res_dict[k][task_name]

    file_name = os.path.basename(file_name)
    eval_folder = get_eval_folder(file_name)
    utils.ensure_dir(eval_folder)

    # write to file (M x hidden x size for each data point -- next step will deal with recovering original sentence indices for overflowing sentences)
    unmerged_entity_emb_file = os.path.join(eval_folder, f"entity_embs.pt")
    merged_entity_emb_file = os.path.join(eval_folder, f"entity_embs_unmerged.pt")
    emb_file_config = os.path.splitext(unmerged_entity_emb_file)[0] + "_config.npy"
    M = config.data_config.max_aliases
    K = entity_symbols.max_candidates + (not config.data_config.train_in_candidates)
    if dump_embs:
        unmerged_storage_type = np.dtype(
            [
                ("M", int),
                ("K", int),
                ("hidden_size", int),
                ("sent_idx", int),
                ("subsent_idx", int),
                ("alias_list_pos", int, (M,)),
                ("entity_emb", float, M * config.model_config.hidden_size),
                ("final_loss_true", int, (M,)),
                ("final_loss_pred", int, (M,)),
                ("final_loss_prob", float, (M,)),
                ("final_loss_cand_probs", float, M * K),
            ]
        )
        merged_storage_type = np.dtype(
            [
                ("hidden_size", int),
                ("sent_idx", int),
                ("alias_list_pos", int),
                ("entity_emb", float, config.model_config.hidden_size),
                ("final_loss_pred", int),
                ("final_loss_prob", float),
                ("final_loss_cand_probs", float, K),
            ]
        )
    else:
        # don't need to extract contextualized entity embedding
        unmerged_storage_type = np.dtype(
            [
                ("M", int),
                ("K", int),
                ("hidden_size", int),
                ("sent_idx", int),
                ("subsent_idx", int),
                ("alias_list_pos", int, (M,)),
                ("final_loss_true", int, (M,)),
                ("final_loss_pred", int, (M,)),
                ("final_loss_prob", float, (M,)),
                ("final_loss_cand_probs", float, M * K),
            ]
        )
        merged_storage_type = np.dtype(
            [
                ("hidden_size", int),
                ("sent_idx", int),
                ("alias_list_pos", int),
                ("final_loss_pred", int),
                ("final_loss_prob", float),
                ("final_loss_cand_probs", float, K),
            ]
        )
    mmap_file = np.memmap(
        unmerged_entity_emb_file,
        dtype=unmerged_storage_type,
        mode="w+",
        shape=(len(disambig_res_dict["uids"]),),
    )
    # print("MEMMAP FILE SHAPE", len(disambig_res_dict["uids"]))
    # Init sent_idx to -1 for debugging
    mmap_file[:]["sent_idx"] = -1
    np.save(emb_file_config, unmerged_storage_type, allow_pickle=True)
    log_rank_0_debug(
        logger, f"Created file {unmerged_entity_emb_file} to save predictions."
    )

    log_rank_0_debug(logger, f'{len(disambig_res_dict["uids"])} samples')
    for_iteration = [
        disambig_res_dict["uids"],
        disambig_res_dict["golds"],
        disambig_res_dict["probs"],
        disambig_res_dict["preds"],
    ]

    for i, (uid, gold, probs, model_pred) in tqdm(
        enumerate(zip(*for_iteration)), total=len(disambig_res_dict["uids"])
    ):
        # disambig_res_dict["output"] is dict with keys ['_input__alias_orig_list_pos', 'bootleg_pred_1', '_input__sent_idx',
        # '_input__for_dump_gold_cand_K_idx_train', '_input__subsent_idx', 0, 1]
        sent_idx = disambig_res_dict["outputs"]["_input__sent_idx"][i]
        # print("INSIDE LOOP", sent_idx, "AT", i)
        subsent_idx = disambig_res_dict["outputs"]["_input__subsent_idx"][i]
        alias_orig_list_pos = disambig_res_dict["outputs"][
            "_input__alias_orig_list_pos"
        ][i]
        gold_cand_K_idx_train = disambig_res_dict["outputs"][
            "_input__for_dump_gold_cand_K_idx_train"
        ][i]
        output_embeddings = disambig_res_dict["outputs"][f"{PRED_LAYER}_ent_embs"][i]

        mmap_file[i]["M"] = M
        mmap_file[i]["K"] = K
        mmap_file[i]["hidden_size"] = config.model_config.hidden_size
        mmap_file[i]["sent_idx"] = sent_idx
        mmap_file[i]["subsent_idx"] = subsent_idx
        mmap_file[i]["alias_list_pos"] = alias_orig_list_pos
        # This will give all aliases seen by the model during training, independent of if it's gold or not
        mmap_file[i][f"final_loss_true"] = gold_cand_K_idx_train.reshape(M)

        # get max for each alias, probs is M x K
        max_probs = probs.max(axis=1)
        pred_cands = probs.argmax(axis=1)

        mmap_file[i]["final_loss_pred"] = pred_cands
        mmap_file[i]["final_loss_prob"] = max_probs
        mmap_file[i]["final_loss_cand_probs"] = probs.reshape(1, -1)
        # final_entity_embs is M x K x hidden_size, pred_cands is M
        if dump_embs:
            chosen_entity_embs = select_embs(
                embs=output_embeddings, pred_cands=pred_cands, M=M
            )

            # write chosen entity embs to file for contextualized entity embeddings
            mmap_file[i]["entity_emb"] = chosen_entity_embs.reshape(1, -1)

    # for i in range(len(mmap_file)):
    #     si = mmap_file[i]["sent_idx"]
    #     if -1 == si:
    #         import ipdb
    #         ipdb.set_trace()
    #     assert si != -1, f"{i} {mmap_file[i]}"

    result_file = os.path.join(eval_folder, config.run_config.result_label_file)
    log_rank_0_debug(logger, f"Writing predictions to {result_file}...")
    merge_subsentences(
        num_processes,
        os.path.join(config.data_config.data_dir, file_name),
        merged_entity_emb_file,
        merged_storage_type,
        unmerged_entity_emb_file,
        unmerged_storage_type,
        dump_embs=dump_embs,
    )

    write_data_labels(
        num_processes=num_processes,
        merged_entity_emb_file=merged_entity_emb_file,
        merged_storage_type=merged_storage_type,
        data_file=os.path.join(config.data_config.data_dir, file_name),
        out_file=result_file,
        data_config=config.data_config,
        train_in_candidates=config.data_config.train_in_candidates,
        dump_embs=dump_embs,
    )

    out_emb_file = None
    # save easier-to-use embedding file
    if dump_embs:
        filt_emb_data = np.memmap(
            merged_entity_emb_file, dtype=merged_storage_type, mode="r+"
        )
        hidden_size = filt_emb_data[0]["hidden_size"]
        out_emb_file = os.path.join(eval_folder, config.run_config.result_emb_file)
        np.save(out_emb_file, filt_emb_data["entity_emb"].reshape(-1, hidden_size))
        log_rank_0_info(
            logger, f"Saving contextual entity embeddings to {out_emb_file}"
        )
    log_rank_0_info(logger, f"Wrote predictions to {result_file}")
    return result_file, out_emb_file


def get_sent_start_map(data_file):
    """Gets the map from sentence index to number of mentions so we know the
    offset of each sentence.

    Args:
        data_file: eval file

    Returns: Dict of sentence index -> number of mention per sentence
    """
    sent_start_map = {}
    total_num_mentions = 0
    with open(data_file) as f:
        for line in f:
            line = ujson.loads(line)
            # keep track of the start idx in the condensed memory mapped file for each sentence (varying number of aliases)
            assert (
                line["sent_idx_unq"] not in sent_start_map
            ), f'Sentence indices must be unique. {line["sent_idx_unq"]} already seen.'
            # Save as string for Marisa Tri later
            sent_start_map[str(line["sent_idx_unq"])] = total_num_mentions
            # We include false aliases for debugging (and alias_pos includes them)
            total_num_mentions += len(line["aliases"])
            # print("INSIDE SENT MAP", str(line["sent_idx_unq"]), total_num_mentions)

    log_rank_0_debug(
        logger, f"Total number of mentions across all sentences: {total_num_mentions}"
    )
    return sent_start_map, total_num_mentions


#
def merge_subsentences(
    num_processes,
    data_file,
    to_save_file,
    to_save_storage,
    to_read_file,
    to_read_storage,
    dump_embs=False,
):
    """Flatten all sentences back together over sub-sentences; removing the PAD
    aliases from the data I.e., converts from sent_idx -> array of values to
    (sent_idx, alias_idx) -> value with varying numbers of aliases per
    sentence.

    Args:
        num_processes: number of processes
        data_file: eval file
        to_save_file: memmap file to save results to
        to_save_storage: save file storage type
        to_read_file: memmap file to read predictions from
        to_read_storage: read file storage type
        dump_embs: whether to dump embeddings or not

    Returns:
    """
    log_rank_0_debug(logger, f"Getting sentence mapping")
    sent_start_map, total_num_mentions = get_sent_start_map(data_file)
    sent_start_map_file = tempfile.NamedTemporaryFile(suffix="bootleg_sent_start_map")
    utils.create_single_item_trie(sent_start_map, out_file=sent_start_map_file.name)
    log_rank_0_debug(logger, f"Done with sentence mapping")

    full_pred_data = np.memmap(to_read_file, dtype=to_read_storage, mode="r")
    M = int(full_pred_data[0]["M"])
    K = int(full_pred_data[0]["K"])
    hidden_size = int(full_pred_data[0]["hidden_size"])
    # print("TOTAL MENS", total_num_mentions)
    filt_emb_data = np.memmap(
        to_save_file, dtype=to_save_storage, mode="w+", shape=(total_num_mentions,)
    )
    filt_emb_data["hidden_size"] = hidden_size
    filt_emb_data["sent_idx"][:] = -1
    filt_emb_data["alias_list_pos"][:] = -1

    chunk_size = int(np.ceil(len(full_pred_data) / num_processes))
    all_ids = list(range(0, len(full_pred_data)))
    row_idx_set_chunks = [
        all_ids[ids : ids + chunk_size]
        for ids in range(0, len(full_pred_data), chunk_size)
    ]
    input_args = [[M, K, hidden_size, dump_embs, chunk] for chunk in row_idx_set_chunks]
    log_rank_0_info(
        logger, f"Merging sentences together with {num_processes} processes"
    )
    pool = multiprocessing.Pool(
        processes=num_processes,
        initializer=merge_subsentences_initializer,
        initargs=[
            to_save_file,
            to_save_storage,
            to_read_file,
            to_read_storage,
            sent_start_map_file.name,
        ],
    )

    start = time.time()
    seen_ids = set()
    for sent_ids_seen in pool.imap_unordered(
        merge_subsentences_hlp, input_args, chunksize=1
    ):
        for emb_id in sent_ids_seen:
            assert (
                emb_id not in seen_ids
            ), f"{emb_id} already seen, something went wrong with sub-sentences"
            seen_ids.add(emb_id)

    filt_emb_data = np.memmap(to_save_file, dtype=to_save_storage, mode="r")
    # for i in range(len(filt_emb_data)):
    #     si = filt_emb_data[i]["sent_idx"]
    #     al_test = filt_emb_data[i]["alias_list_pos"]
    #     if si == -1 or al_test == -1:
    #         print("BAD", i, filt_emb_data[i])

    # Clean up
    sent_start_map_file.close()
    logging.debug(f"Time to merge sub-sentences {time.time() - start}s")
    return


def merge_subsentences_initializer(
    to_write_file, to_write_storage, to_read_file, to_read_storage, sent_start_map_file
):
    global filt_emb_data_global
    filt_emb_data_global = np.memmap(to_write_file, dtype=to_write_storage, mode="r+")
    global full_pred_data_global
    full_pred_data_global = np.memmap(to_read_file, dtype=to_read_storage, mode="r+")
    global sent_start_map_marisa_global
    sent_start_map_marisa_global = utils.load_single_item_trie(sent_start_map_file)


def merge_subsentences_hlp(args):
    """Helper for merge_sentences."""
    M, K, hidden_size, dump_embs, r_idx_set = args
    seen_ids = set()
    for r_idx in r_idx_set:
        row = full_pred_data_global[r_idx]
        # get corresponding row to start writing into condensed memory mapped file
        sent_idx = str(row["sent_idx"])
        sent_start_idx = sent_start_map_marisa_global[sent_idx][0][0]
        # print("R IDS", r_idx, row["sent_idx"], "START", sent_start_idx)
        # for each VALID mention, need to write into original alias list pos in list
        for i, (true_val, alias_orig_pos) in enumerate(
            zip(row["final_loss_true"], row["alias_list_pos"])
        ):
            # print(
            #     "INSIDE MERGE", i, true_val, alias_orig_pos, true_val + alias_orig_pos
            # )
            # bc we are are using the mentions which includes both true and false golds, true_val == -1 only for padded mentions or sub-sentence mentions
            if true_val != -1:
                # id in condensed embedding
                emb_id = sent_start_idx + alias_orig_pos
                assert (
                    emb_id not in seen_ids
                ), f"{emb_id} already seen, something went wrong with sub-sentences"
                if dump_embs:
                    filt_emb_data_global["entity_emb"][emb_id] = row[
                        "entity_emb"
                    ].reshape(M, hidden_size)[i]
                filt_emb_data_global["sent_idx"][emb_id] = sent_idx
                filt_emb_data_global["alias_list_pos"][emb_id] = alias_orig_pos
                filt_emb_data_global["final_loss_pred"][emb_id] = row[
                    "final_loss_pred"
                ].reshape(M)[i]
                filt_emb_data_global["final_loss_prob"][emb_id] = row[
                    "final_loss_prob"
                ].reshape(M)[i]
                filt_emb_data_global["final_loss_cand_probs"][emb_id] = row[
                    "final_loss_cand_probs"
                ].reshape(M, K)[i]
    return seen_ids


def get_sent_idx_map(merged_entity_emb_file, merged_storage_type):
    """Get sent_idx, alias_idx mapping to emb idx for quick lookup.

    Args:
        merged_entity_emb_file: memmap file after merge sentences
        merged_storage_type: file storage type

    Returns: Dict of f"{sent_idx}_{alias_idx}" -> index in merged_entity_emb_file
    """
    filt_emb_data = np.memmap(
        merged_entity_emb_file, dtype=merged_storage_type, mode="r+"
    )
    sent_idx_map = {}
    for i, row in tqdm(
        enumerate(filt_emb_data),
        desc="Building sent_idx, alias_list_pos mapping",
        total=len(filt_emb_data),
    ):
        sent_idx = row["sent_idx"]
        alias_idx = row["alias_list_pos"]
        assert sent_idx != -1 and alias_idx != -1, f"Sent {sent_idx}, Al {alias_idx}"
        # Keep as string for Marisa Tri later
        sent_idx_map[f"{sent_idx}_{alias_idx}"] = i
    return sent_idx_map

<<<<<<< HEAD
# write new data with qids and entity emb ids
def write_data_labels(num_processes, merged_entity_emb_file,
                      merged_storage_type, data_file,
                      out_file, train_in_candidates, dump_embs, data_config):
    logger = logging.getLogger(__name__)
=======
>>>>>>> 95f6ba74

def write_data_labels(
    num_processes,
    merged_entity_emb_file,
    merged_storage_type,
    data_file,
    out_file,
    train_in_candidates,
    dump_embs,
    data_config,
):
    """Takes the flattened data from merge_sentences and writes out predictions
    to a file, one line per sentence.

    The embedding ids are added to the file if dump_embs is True.

    Args:
        num_processes: number of processes
        merged_entity_emb_file: input memmap file after merge sentences
        merged_storage_type: input file storage type
        data_file: eval file
        out_file: final output file for predictions
        train_in_candidates: whether NC entities are not in candidate lists
        dump_embs: whether to dump embeddings or not
        data_config: data config

    Returns:
    """
    st = time.time()
    sent_idx_map = get_sent_idx_map(merged_entity_emb_file, merged_storage_type)
    sent_idx_map_file = tempfile.NamedTemporaryFile(suffix="bootleg_sent_idx_map")
    utils.create_single_item_trie(sent_idx_map, out_file=sent_idx_map_file.name)
    log_rank_0_debug(logger, f"Finished getting sentence map {time.time() - st}s")

    # Chunk file for parallel writing
    # We do not use TemporaryFolders as the temp dir may not have enough space for large files
    create_ex_indir = os.path.join(
        os.path.dirname(data_file), "_bootleg_eval_temp_indir"
    )
    utils.ensure_dir(create_ex_indir)
    create_ex_outdir = os.path.join(
        os.path.dirname(data_file), "_bootleg_eval_temp_outdir"
    )
    utils.ensure_dir(create_ex_outdir)
    logger.debug(f"Counting lines")
    total_input = sum(1 for _ in open(data_file))
    chunk_input = int(np.ceil(total_input / num_processes))
    logger.debug(
        f"Chunking up {total_input} lines into subfiles of size {chunk_input} lines"
    )
    total_input_from_chunks, input_files_dict = utils.chunk_file(
        data_file, create_ex_indir, chunk_input
    )

    # Generation input/output pairs
    input_files = list(input_files_dict.keys())
    input_file_lines = [input_files_dict[k] for k in input_files]
    output_files = [
        in_file_name.replace(create_ex_indir, create_ex_outdir)
        for in_file_name in input_files
    ]
    assert (
        total_input == total_input_from_chunks
    ), f"Lengths of files {total_input} doesn't mathc {total_input_from_chunks}"
    log_rank_0_debug(logger, f"Done chunking files. Starting pool")

    pool = multiprocessing.Pool(
        processes=num_processes,
        initializer=write_data_labels_initializer,
        initargs=[
            merged_entity_emb_file,
            merged_storage_type,
            sent_idx_map_file.name,
            train_in_candidates,
            dump_embs,
            data_config,
        ],
    )

    input_args = list(zip(input_files, input_file_lines, output_files))

    total = 0
    for res in pool.imap(write_data_labels_hlp, input_args, chunksize=1):
        total += 1

    # Merge output files to final file
    log_rank_0_info(logger, f"Merging output files")
    with open(out_file, "wb") as outfile:
        for filename in glob.glob(os.path.join(create_ex_outdir, "*")):
            if filename == out_file:
                # don't want to copy the output into the output
                continue
            with open(filename, "rb") as readfile:
                shutil.copyfileobj(readfile, outfile)
    # Remove temporary files/folders
    sent_idx_map_file.close()
    shutil.rmtree(create_ex_indir)
    shutil.rmtree(create_ex_outdir)


def write_data_labels_initializer(
    merged_entity_emb_file,
    merged_storage_type,
    sent_idx_map_file,
    train_in_candidates,
    dump_embs,
    data_config,
):
    global filt_emb_data_global
    filt_emb_data_global = np.memmap(
        merged_entity_emb_file, dtype=merged_storage_type, mode="r+"
    )
    global sent_idx_map_global
    sent_idx_map_global = utils.load_single_item_trie(sent_idx_map_file)
    global train_in_candidates_global
    train_in_candidates_global = train_in_candidates
    global dump_embs_global
    dump_embs_global = dump_embs
    global entity_dump_global
    entity_dump_global = EntitySymbols(
        load_dir=os.path.join(data_config.entity_dir, data_config.entity_map_dir),
        alias_cand_map_file=data_config.alias_cand_map,
    )


def write_data_labels_hlp(args):
    """Write data labels helper."""
    input_file, input_lines, output_file = args
    with open(input_file) as f_in, open(output_file, "w") as f_out:
        for line in tqdm(f_in, total=input_lines, desc="Writing data"):
            line = ujson.loads(line)
            aliases = line["aliases"]
            sent_idx = line["sent_idx_unq"]
            qids = []
            ctx_emb_ids = []
            entity_ids = []
            probs = []
            cands = []
            cand_probs = []
            entity_cands_qid = map_aliases_to_candidates(
                train_in_candidates_global, entity_dump_global, aliases
            )
            # eid is entity id
            entity_cands_eid = map_aliases_to_candidates_eid(
                train_in_candidates_global, entity_dump_global, aliases
            )
            for al_idx, alias in enumerate(aliases):
                sent_idx_key = f"{sent_idx}_{al_idx}"
                assert (
                    sent_idx_key in sent_idx_map_global
                ), f"Dumped prediction data does not match data file. Can not find {sent_idx} - {al_idx}"
                emb_idx = sent_idx_map_global[sent_idx_key][0][0]
                ctx_emb_ids.append(emb_idx)
                prob = filt_emb_data_global[emb_idx]["final_loss_prob"]
                cand_prob = filt_emb_data_global[emb_idx]["final_loss_cand_probs"]
                pred_cand = filt_emb_data_global[emb_idx]["final_loss_pred"]
                eid = entity_cands_eid[al_idx][pred_cand]
                qid = entity_cands_qid[al_idx][pred_cand]
                qids.append(qid)
                probs.append(prob)
                cands.append(list(entity_cands_qid[al_idx]))
                cand_probs.append(list(cand_prob))
                entity_ids.append(eid)
            line["qids"] = qids
            line["probs"] = probs
            line["cands"] = cands
            line["cand_probs"] = cand_probs
            line["entity_ids"] = entity_ids
            if dump_embs_global:
                line["ctx_emb_ids"] = ctx_emb_ids
            f_out.write(ujson.dumps(line) + "\n")<|MERGE_RESOLUTION|>--- conflicted
+++ resolved
@@ -573,14 +573,6 @@
         sent_idx_map[f"{sent_idx}_{alias_idx}"] = i
     return sent_idx_map
 
-<<<<<<< HEAD
-# write new data with qids and entity emb ids
-def write_data_labels(num_processes, merged_entity_emb_file,
-                      merged_storage_type, data_file,
-                      out_file, train_in_candidates, dump_embs, data_config):
-    logger = logging.getLogger(__name__)
-=======
->>>>>>> 95f6ba74
 
 def write_data_labels(
     num_processes,
