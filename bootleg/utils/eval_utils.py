--- conflicted
+++ resolved
@@ -317,10 +317,6 @@
         ):
             num_eval_steps += 1
             X_bdict, Y_bdict = bdict
-<<<<<<< HEAD
-
-=======
->>>>>>> 8b216e62
             (
                 uid_bdict,
                 loss_bdict,
@@ -733,13 +729,8 @@
 
     log_rank_0_debug(logger, f"Wrote predictions for {result_idx} to {result_file}")
     return result_file, out_emb_file, all_sent_idx, total_mentions_seen
-<<<<<<< HEAD
-
-
-=======
-
-
->>>>>>> 8b216e62
+
+
 def merge_subsentences(
     num_processes,
     subset_sent_idx2num_mens,
