--- conflicted
+++ resolved
@@ -10,10 +10,7 @@
 
 import numpy as np
 import torch
-<<<<<<< HEAD
-=======
 from rich.logging import RichHandler
->>>>>>> 8b216e62
 
 import emmental
 from bootleg import log_rank_0_debug, log_rank_0_info
@@ -357,7 +354,6 @@
         )
         sentidx2num_mentions, sent_idx2row = eval_utils.get_sent_idx2num_mens(
             os.path.join(config.data_config.data_dir, filename)
-<<<<<<< HEAD
         )
         log_rank_0_debug(logger, f"Done collecting sentence to mention map")
         eval_folder = eval_utils.get_eval_folder(filename)
@@ -411,61 +407,6 @@
             f"Sentences with mentions were not dumped: "
             f"{[k for k, v in sentidx2num_mentions.items() if k not in all_dumped_sentences]}"
         )
-=======
-        )
-        log_rank_0_debug(logger, f"Done collecting sentence to mention map")
-        eval_folder = eval_utils.get_eval_folder(filename)
-        subeval_folder = os.path.join(eval_folder, "batch_results")
-        utils.ensure_dir(subeval_folder)
-        # Will keep track of sentences dumped already. These will only be ones with mentions
-        all_dumped_sentences = set()
-        number_dumped_batches = 0
-        total_mentions_seen = 0
-        all_result_files = []
-        all_out_emb_files = []
-        # Iterating over batches of predictions
-        for res_i, res_dict in enumerate(
-            eval_utils.batched_pred_iter(
-                model,
-                dataloaders[0],
-                config.run_config.eval_accumulation_steps,
-                sentidx2num_mentions,
-            )
-        ):
-            (
-                result_file,
-                out_emb_file,
-                final_sent_idxs,
-                mentions_seen,
-            ) = eval_utils.disambig_dump_preds(
-                res_i,
-                total_mentions_seen,
-                config,
-                res_dict,
-                sentidx2num_mentions,
-                sent_idx2row,
-                subeval_folder,
-                entity_symbols,
-                dump_embs,
-                NED_TASK,
-            )
-            all_dumped_sentences.update(final_sent_idxs)
-            all_result_files.append(result_file)
-            all_out_emb_files.append(out_emb_file)
-            total_mentions_seen += mentions_seen
-            number_dumped_batches += 1
-
-        # Dump the sentences that had no mentions and were not already dumped
-        # Assert all remaining sentences have no mentions
-        assert all(
-            v == 0
-            for k, v in sentidx2num_mentions.items()
-            if k not in all_dumped_sentences
-        ), (
-            f"Sentences with mentions were not dumped: "
-            f"{[k for k, v in sentidx2num_mentions.items() if k not in all_dumped_sentences]}"
-        )
->>>>>>> 8b216e62
         empty_sentidx2row = {
             k: v for k, v in sent_idx2row.items() if k not in all_dumped_sentences
         }
