--- conflicted
+++ resolved
@@ -426,66 +426,6 @@
                 sent_idx2row,
                 input_file_save_folder,
                 entity_symbols,
-<<<<<<< HEAD
-                dump_embs,
-                NED_TASK,
-            )
-            all_dumped_sentences.update(final_sent_idxs)
-            all_result_files.append(result_file)
-            all_out_emb_files.append(out_emb_file)
-            total_mentions_seen += mentions_seen
-            number_dumped_batches += 1
-
-        # Dump the sentences that had no mentions and were not already dumped
-        # Assert all remaining sentences have no mentions
-        assert all(
-            v == 0
-            for k, v in sentidx2num_mentions.items()
-            if k not in all_dumped_sentences
-        ), (
-            f"Sentences with mentions were not dumped: "
-            f"{[k for k, v in sentidx2num_mentions.items() if k not in all_dumped_sentences]}"
-        )
-        empty_sentidx2row = {
-            k: v for k, v in sent_idx2row.items() if k not in all_dumped_sentences
-        }
-        empty_resultfile = eval_utils.get_result_file(
-            number_dumped_batches, subeval_folder
-        )
-        all_result_files.append(empty_resultfile)
-        # Dump the outputs
-        eval_utils.write_data_labels_single(
-            sentidx2row=empty_sentidx2row,
-            output_file=empty_resultfile,
-            filt_emb_data=None,
-            sental2embid={},
-            alias_cand_map=entity_symbols.get_alias2qids_dict(),
-            qid2eid=entity_symbols.get_qid2eid_dict(),
-            result_alias_offset=total_mentions_seen,
-            train_in_cands=config.data_config.train_in_candidates,
-            max_cands=entity_symbols.max_candidates,
-            dump_embs=dump_embs,
-        )
-
-        log_rank_0_info(
-            logger, "Finished dumping. Merging results across accumulation steps."
-        )
-        # Final result files for labels and embeddings
-        final_result_file = os.path.join(
-            eval_folder, config.run_config.result_label_file
-        )
-        # Copy labels
-        output = open(final_result_file, "wb")
-        for file in all_result_files:
-            shutil.copyfileobj(open(file, "rb"), output)
-        output.close()
-        log_rank_0_info(logger, f"Bootleg labels saved at {final_result_file}")
-        # Try to copy embeddings
-        if dump_embs:
-            final_out_emb_file = os.path.join(
-                eval_folder, config.run_config.result_emb_file
-=======
->>>>>>> 6aa604f4
             )
             log_rank_0_info(
                 logger,
