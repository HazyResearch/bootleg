--- conflicted
+++ resolved
@@ -164,18 +164,6 @@
             )
         else:
             start = time.time()
-<<<<<<< HEAD
-            type_labels = os.path.join(main_args.data_config.emb_dir, emb_args.type_labels)
-            log_func(f'Building type table from {type_labels}')
-            eid2typeids_table, type2row_dict, num_types_with_unk = cls.build_type_table(type_labels=type_labels,
-                max_types=emb_args.max_types, entity_symbols=entity_symbols, log_func=log_func)
-            torch.save((eid2typeids_table, type2row_dict, num_types_with_unk), prep_file)
-            log_func(f"Finished building and saving type table in {round(time.time() - start, 2)}s.")
-        return eid2typeids_table, type2row_dict, num_types_with_unk, prep_file
-
-    @classmethod
-    def build_type_table(cls, type_labels, max_types, entity_symbols, log_func=print):
-=======
             type_labels = os.path.join(data_config.emb_dir, emb_args.type_labels)
             log_rank_0_debug(logger, f"Building type table from {type_labels}")
             eid2typeids_table, type2row_dict, num_types_with_unk = cls.build_type_table(
@@ -203,7 +191,6 @@
 
         Returns: torch tensor from EID to type IDS, type ID to row in type embedding matrix, and number of types with unk type
         """
->>>>>>> 95f6ba74
         # all eids are initially assigned to unk types
         # if they occur in the type file, then they are assigned the types in the file plus padded types
         eid2typeids = torch.zeros(
@@ -243,13 +230,10 @@
         # make sure adding type labels doesn't add new types
         assert (max_type_id_all + 1) <= labeled_num_types
         eid2typeids[eid2typeids == -1] = labeled_num_types
-<<<<<<< HEAD
-        log_func(f"{round(type_hit/entity_symbols.num_entities, 2)*100}% of entities are assigned types")
-=======
-        print(
-            f"{round(type_hit / entity_symbols.num_entities, 2) * 100}% of entities are assigned types"
-        )
->>>>>>> 95f6ba74
+        log_rank_0_debug(
+            logger,
+            f"{round(type_hit/entity_symbols.num_entities, 2)*100}% of entities are assigned types",
+        )
         return eid2typeids.long(), type2row_dict, labeled_num_types
 
     @classmethod
